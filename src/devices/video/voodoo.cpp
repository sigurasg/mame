// license:BSD-3-Clause
// copyright-holders:Aaron Giles
/***************************************************************************

    voodoo.c

    3dfx Voodoo Graphics SST-1/2 emulator.

****************************************************************************

    Specs:

    Voodoo 1 (SST1):
        2,4MB frame buffer RAM
        1,2,4MB texture RAM
        50MHz clock frequency
        clears @ 2 pixels/clock (RGB and depth simultaneously)
        renders @ 1 pixel/clock
        64 entry PCI FIFO
        memory FIFO up to 65536 entries

    --------------------------

    still to be implemented:
        * trilinear textures

    things to verify:
        * floating Z buffer


iterated RGBA = 12.12 [24 bits]
iterated Z    = 20.12 [32 bits]
iterated W    = 18.32 [48 bits]

>mamepm blitz
Stall PCI for HWM: 1
PCI FIFO Empty Entries LWM: D
LFB -> FIFO: 1
Texture -> FIFO: 1
Memory FIFO: 1
Memory FIFO HWM: 2000
Memory FIFO Write Burst HWM: 36
Memory FIFO LWM for PCI: 5
Memory FIFO row start: 120
Memory FIFO row rollover: 3FF
Video dither subtract: 0
DRAM banking: 1
Triple buffer: 0
Video buffer offset: 60
DRAM banking: 1

>mamepm wg3dh
Stall PCI for HWM: 1
PCI FIFO Empty Entries LWM: D
LFB -> FIFO: 1
Texture -> FIFO: 1
Memory FIFO: 1
Memory FIFO HWM: 2000
Memory FIFO Write Burst HWM: 36
Memory FIFO LWM for PCI: 5
Memory FIFO row start: C0
Memory FIFO row rollover: 3FF
Video dither subtract: 0
DRAM banking: 1
Triple buffer: 0
Video buffer offset: 40
DRAM banking: 1


As a point of reference, the 3D engine uses the following algorithm to calculate the linear memory address as a
function of the video buffer offset (fbiInit2 bits(19:11)), the number of 32x32 tiles in the X dimension (fbiInit1
bits(7:4) and bit(24)), X, and Y:

    tilesInX[4:0] = {fbiInit1[24], fbiInit1[7:4], fbiInit6[30]}
    rowBase = fbiInit2[19:11]
    rowStart = ((Y>>5) * tilesInX) >> 1

    if (!(tilesInX & 1))
    {
        rowOffset = (X>>6);
        row[9:0] = rowStart + rowOffset (for color buffer 0)
        row[9:0] = rowBase + rowStart + rowOffset (for color buffer 1)
        row[9:0] = (rowBase<<1) + rowStart + rowOffset (for depth/alpha buffer when double color buffering[fbiInit5[10:9]=0])
        row[9:0] = (rowBase<<1) + rowStart + rowOffset (for color buffer 2 when triple color buffering[fbiInit5[10:9]=1 or 2])
        row[9:0] = (rowBase<<1) + rowBase + rowStart + rowOffset (for depth/alpha buffer when triple color buffering[fbiInit5[10:9]=2])
        column[8:0] = ((Y % 32) <<4) + ((X % 32)>>1)
        ramSelect[1] = ((X&0x20) ? 1 : 0) (for color buffers)
        ramSelect[1] = ((X&0x20) ? 0 : 1) (for depth/alpha buffers)
    }
    else
    {
        rowOffset = (!(Y&0x20)) ? (X>>6) : ((X>31) ? (((X-32)>>6)+1) : 0)
        row[9:0] = rowStart + rowOffset (for color buffer 0)
        row[9:0] = rowBase + rowStart + rowOffset (for color buffer 1)
        row[9:0] = (rowBase<<1) + rowStart + rowOffset (for depth/alpha buffer when double color buffering[fbiInit5[10:9]=0])
        row[9:0] = (rowBase<<1) + rowStart + rowOffset (for color buffer 2 when triple color buffering[fbiInit5[10:9]=1 or 2])
        row[9:0] = (rowBase<<1) + rowBase + rowStart + rowOffset (for depth/alpha buffer when triple color buffering[fbiInit5[10:9]=2])
        column[8:0] = ((Y % 32) <<4) + ((X % 32)>>1)
        ramSelect[1] = (((X&0x20)^(Y&0x20)) ? 1 : 0) (for color buffers)
        ramSelect[1] = (((X&0x20)^(Y&0x20)) ? 0 : 1) (for depth/alpha buffers)
    }
    ramSelect[0] = X % 2
    pixelMemoryAddress[21:0] = (row[9:0]<<12) + (column[8:0]<<3) + (ramSelect[1:0]<<1)
    bankSelect = pixelMemoryAddress[21]

**************************************************************************/

/*

TODO:
 - look at speed on Konami games (nbapbp, racingj, etc)
 - look at timing issues on IT games
 - bad textures in some Voodoo 3 games (mocapb for example)
 - update callers to use maps

*/

#include "emu.h"
#include "voodoo.h"

using namespace voodoo;


//**************************************************************************
//  GLOBAL HELPERS
//**************************************************************************

//-------------------------------------------------
//  float_to_int32 - convert a floating-point
//  value in raw IEEE format into an integer with
//  the given number of fractional bits
//-------------------------------------------------

inline s32 float_to_int32(u32 data, int fixedbits)
{
	// compute the effective exponent
	int exponent = ((data >> 23) & 0xff) - 127 - 23 + fixedbits;

	// extract the mantissa and return the implied leading 1 bit
	s32 result = (data & 0x7fffff) | 0x800000;

	// shift by the exponent, handling minimum/maximum
	if (exponent < 0)
	{
		if (exponent > -32)
			result >>= -exponent;
		else
			result = 0;
	}
	else
	{
		if (exponent < 32)
			result <<= exponent;
		else
			result = 0x7fffffff;
	}

	// negate based on the sign
	return (data & 0x80000000) ? -result : result;
}


//-------------------------------------------------
//  float_to_int64 - convert a floating-point
//  value in raw IEEE format into an integer with
//  the given number of fractional bits
//-------------------------------------------------

inline s64 float_to_int64(u32 data, int fixedbits)
{
	// compute the effective exponent
	int exponent = ((data >> 23) & 0xff) - 127 - 23 + fixedbits;

	// extract the mantissa and return the implied leading 1 bit
	s64 result = (data & 0x7fffff) | 0x800000;

	// shift by the exponent, handling minimum/maximum
	if (exponent < 0)
	{
		if (exponent > -64)
			result >>= -exponent;
		else
			result = 0;
	}
	else
	{
		if (exponent < 64)
			result <<= exponent;
		else
			result = 0x7fffffffffffffffull;
	}

	// negate based on the sign
	return (data & 0x80000000) ? -result : result;
}


//**************************************************************************
//  VOODOO REGISTERS
//**************************************************************************

//-------------------------------------------------
//  register_save - save live state
//-------------------------------------------------

void voodoo_regs::register_save(save_proxy &save)
{
	save.save_item(NAME(m_regs));
	save.save_item(NAME(m_starts));
	save.save_item(NAME(m_startt));
	save.save_item(NAME(m_startw));
	save.save_item(NAME(m_dsdx));
	save.save_item(NAME(m_dtdx));
	save.save_item(NAME(m_dwdx));
	save.save_item(NAME(m_dsdy));
	save.save_item(NAME(m_dtdy));
	save.save_item(NAME(m_dwdy));
}


//-------------------------------------------------
//  s_alias_map - remap of first 64 registers
//-------------------------------------------------

u8 const voodoo_regs::s_alias_map[0x40] =
{
	voodoo_regs::reg_vdstatus,   0x004/4,                     voodoo_regs::reg_vertexAx,   voodoo_regs::reg_vertexAy,
	voodoo_regs::reg_vertexBx,   voodoo_regs::reg_vertexBy,   voodoo_regs::reg_vertexCx,   voodoo_regs::reg_vertexCy,
	voodoo_regs::reg_startR,     voodoo_regs::reg_dRdX,       voodoo_regs::reg_dRdY,       voodoo_regs::reg_startG,
	voodoo_regs::reg_dGdX,       voodoo_regs::reg_dGdY,       voodoo_regs::reg_startB,     voodoo_regs::reg_dBdX,
	voodoo_regs::reg_dBdY,       voodoo_regs::reg_startZ,     voodoo_regs::reg_dZdX,       voodoo_regs::reg_dZdY,
	voodoo_regs::reg_startA,     voodoo_regs::reg_dAdX,       voodoo_regs::reg_dAdY,       voodoo_regs::reg_startS,
	voodoo_regs::reg_dSdX,       voodoo_regs::reg_dSdY,       voodoo_regs::reg_startT,     voodoo_regs::reg_dTdX,
	voodoo_regs::reg_dTdY,       voodoo_regs::reg_startW,     voodoo_regs::reg_dWdX,       voodoo_regs::reg_dWdY,

	voodoo_regs::reg_triangleCMD,0x084/4,                     voodoo_regs::reg_fvertexAx,  voodoo_regs::reg_fvertexAy,
	voodoo_regs::reg_fvertexBx,  voodoo_regs::reg_fvertexBy,  voodoo_regs::reg_fvertexCx,  voodoo_regs::reg_fvertexCy,
	voodoo_regs::reg_fstartR,    voodoo_regs::reg_fdRdX,      voodoo_regs::reg_fdRdY,      voodoo_regs::reg_fstartG,
	voodoo_regs::reg_fdGdX,      voodoo_regs::reg_fdGdY,      voodoo_regs::reg_fstartB,    voodoo_regs::reg_fdBdX,
	voodoo_regs::reg_fdBdY,      voodoo_regs::reg_fstartZ,    voodoo_regs::reg_fdZdX,      voodoo_regs::reg_fdZdY,
	voodoo_regs::reg_fstartA,    voodoo_regs::reg_fdAdX,      voodoo_regs::reg_fdAdY,      voodoo_regs::reg_fstartS,
	voodoo_regs::reg_fdSdX,      voodoo_regs::reg_fdSdY,      voodoo_regs::reg_fstartT,    voodoo_regs::reg_fdTdX,
	voodoo_regs::reg_fdTdY,      voodoo_regs::reg_fstartW,    voodoo_regs::reg_fdWdX,      voodoo_regs::reg_fdWdY
};


//**************************************************************************
//  SHARED TABLES
//**************************************************************************

//-------------------------------------------------
//  shared_tables - constructor
//-------------------------------------------------

shared_tables::shared_tables()
{
	// configure the array of texel formats
	texel[0] = rgb332;
	texel[1] = nullptr;
	texel[2] = alpha8;
	texel[3] = int8;
	texel[4] = ai44;
	texel[5] = nullptr;
	texel[6] = nullptr;
	texel[7] = nullptr;
	texel[8] = rgb332;
	texel[9] = nullptr;
	texel[10] = rgb565;
	texel[11] = argb1555;
	texel[12] = argb4444;
	texel[13] = int8;
	texel[14] = nullptr;
	texel[15] = nullptr;

	// build static 8-bit texel tables
	for (int val = 0; val < 256; val++)
	{
		// 8-bit RGB (3-3-2)
		rgb332[val] = rgbexpand<3,3,2>(val, 5, 2, 0).set_a(0xff);

		// 8-bit alpha
		alpha8[val] = rgb_t(val, val, val, val);

		// 8-bit intensity
		int8[val] = rgb_t(0xff, val, val, val);

		// 8-bit alpha, intensity
		ai44[val] = argbexpand<4,4,4,4>(val, 4, 0, 0, 0);
	}

	// build static 16-bit texel tables
	for (int val = 0; val < 65536; val++)
	{
		// table 10 = 16-bit RGB (5-6-5)
		rgb565[val] = rgbexpand<5,6,5>(val, 11, 5, 0).set_a(0xff);

		// table 11 = 16 ARGB (1-5-5-5)
		argb1555[val] = argbexpand<1,5,5,5>(val, 15, 10, 5, 0);

		// table 12 = 16-bit ARGB (4-4-4-4)
		argb4444[val] = argbexpand<4,4,4,4>(val, 12, 8, 4, 0);
	}
}


//**************************************************************************
//  TMU STATE
//**************************************************************************

//-------------------------------------------------
//  tmu_state - constructor
//-------------------------------------------------

tmu_state::tmu_state() :
	m_index(0),
	m_ram(nullptr),
	m_mask(0),
	m_basemask(0xfffff),
	m_baseshift(3),
	m_regdirty(true),
	m_texel_lookup(nullptr)
{
}


//-------------------------------------------------
//  init - configure local state
//-------------------------------------------------

void tmu_state::init(int index, shared_tables const &share, u8 *ram, u32 size)
{
	// configure texture RAM
	m_index = index;
	m_ram = ram;
	m_mask = size - 1;
	m_regdirty = true;
	m_palette_dirty[0] = m_palette_dirty[1] = m_palette_dirty[2] = m_palette_dirty[3] = true;
	m_texel_lookup = &share.texel[0];
}


//-------------------------------------------------
//  register_save - register for save states
//-------------------------------------------------

void tmu_state::register_save(save_proxy &save)
{
	// register state
	save.save_class(NAME(m_reg));
	save.save_item(NAME(m_palette));
}


//-------------------------------------------------
//  post_load - mark everything dirty following a
//  state load
//-------------------------------------------------

void tmu_state::post_load()
{
	m_regdirty = true;
	m_palette_dirty[0] = m_palette_dirty[1] = m_palette_dirty[2] = m_palette_dirty[3] = true;
}


//-------------------------------------------------
//  ncc_w - handle a write to the NCC/palette
//  registers
//-------------------------------------------------

void tmu_state::ncc_w(offs_t regnum, u32 data)
{
	u32 regindex = regnum - voodoo_regs::reg_nccTable;

	// I/Q entries in NCC 0 reference the palette if the high bit is set
	if (BIT(data, 31) && regindex >= 4 && regindex < 12)
	{
		// extract the palette index
		int const index = (BIT(data, 24, 7) << 1) | BIT(regindex, 0);

		// compute RGB and ARGB values
		rgb_t rgb = 0xff000000 | data;
		rgb_t argb = argbexpand<6,6,6,6>(data, 18, 12, 6, 0);

		// set and mark dirty
		if (m_palette[0][index] != rgb)
		{
			m_palette[0][index] = rgb;
			m_palette_dirty[0] = true;
		}
		if (m_palette[1][index] != argb)
		{
			m_palette[1][index] = argb;
			m_palette_dirty[1] = true;
		}
		return;
	}

	// if no delta, don't mark dirty
	if (m_reg.read(regnum) == data)
		return;

	// write the updated data and mark dirty
	m_reg.write(regnum, data);
	m_palette_dirty[2 + regindex / 12] = true;
}


//-------------------------------------------------
//  prepare_texture - handle updating the texture
//  state if the texture configuration is dirty
//-------------------------------------------------

inline rasterizer_texture &tmu_state::prepare_texture(voodoo_renderer &renderer)
{
	// if the texture parameters are dirty, update them
	if (m_regdirty)
	{
		// determine the lookup
		auto const texmode = m_reg.texture_mode();
		u32 const texformat = texmode.format();
		rgb_t const *lookup = m_texel_lookup[texformat];

		// if null lookup, then we need something dynamic
		if (lookup == nullptr)
		{
			// could be either straight palette or NCC table
			int palindex;
			if ((texformat & 7) == 1)
			{
				// NCC case: palindex = 2 or 3 based on table select
				palindex = 2 + texmode.ncc_table_select();
				if (m_palette_dirty[palindex])
				{
					u32 const *regs = m_reg.subset(voodoo_regs::reg_nccTable + 12 * (palindex & 1));
					renderer.alloc_palette(m_index * 4 + palindex).compute_ncc(regs);
				}
			}
			else
			{
				// palette case: palindex = 0 or 1 based on RGB vs RGBA
				palindex = (texformat == 6) ? 1 : 0;
				if (m_palette_dirty[palindex])
					renderer.alloc_palette(m_index * 4 + palindex).copy(&m_palette[palindex & 1][0]);
			}

			// clear the dirty flag and fetch the texels
			m_palette_dirty[palindex] = false;
			lookup = renderer.last_palette(m_index * 4 + palindex).texels();
		}

		// recompute the rasterization parameters
		renderer.alloc_texture(m_index).recompute(m_reg, m_ram, m_mask, lookup, m_basemask, m_baseshift);
		m_regdirty = false;
	}
	return renderer.last_texture(m_index);
}



//**************************************************************************
//  MEMORY FIFO
//**************************************************************************

//-------------------------------------------------
//  memory_fifo - constructor
//-------------------------------------------------

memory_fifo::memory_fifo() :
	m_base(nullptr),
	m_size(0),
	m_in(0),
	m_out(0)
{
}


//-------------------------------------------------
//  configure - set the base/size and reset
//-------------------------------------------------

void memory_fifo::configure(u32 *base, u32 size)
{
	m_base = base;
	m_size = size;
	reset();
}


//-------------------------------------------------
//  register_save - register for save states
//-------------------------------------------------

void memory_fifo::register_save(save_proxy &save)
{
	save.save_item(NAME(m_size));
	save.save_item(NAME(m_in));
	save.save_item(NAME(m_out));
}


//-------------------------------------------------
//  add - append an item to the fifo
//-------------------------------------------------

inline void memory_fifo::add(u32 data)
{
	// compute the value of 'in' after we add this item
	s32 next_in = m_in + 1;
	if (next_in >= m_size)
		next_in = 0;

	// as long as it's not equal to the output pointer, we can do it
	if (next_in != m_out)
	{
		m_base[m_in] = data;
		m_in = next_in;
	}
}


//-------------------------------------------------
//  remove - remove the next item from the fifo
//-------------------------------------------------

<<<<<<< HEAD
	/* allocate a VBLANK timer */
	f->vsync_stop_timer = timer_alloc(*this, FUNC(voodoo_device::vblank_off_callback));
	f->vsync_start_timer = timer_alloc(*this, FUNC(voodoo_device::vblank_on_callback));
	f->vblank = false;
=======
inline u32 memory_fifo::remove()
{
	// return invalid data if empty
	if (m_out == m_in)
		return 0xffffffff;
>>>>>>> 68a2d05d

	// determine next output
	s32 next_out = m_out + 1;
	if (next_out >= m_size)
		next_out = 0;

	// fetch current and advance
	u32 data = m_base[m_out];
	m_out = next_out;
	return data;
}


//**************************************************************************
//  DEBUG STATS
//**************************************************************************

//-------------------------------------------------
//  debug_stats - constructor
//-------------------------------------------------

debug_stats::debug_stats() :
	m_lastkey(false),
	m_display(false)
{
	reset();
}


//-------------------------------------------------
//  add_emulation_stats - add in statistics from
//  the emulation stats
//-------------------------------------------------

void debug_stats::add_emulation_stats(thread_stats_block const &block)
{
	m_pixels_in += block.pixels_in;
	m_pixels_out += block.pixels_out;
	m_chroma_fail += block.chroma_fail;
	m_zfunc_fail += block.zfunc_fail;
	m_afunc_fail += block.afunc_fail;
	m_clipped += block.clip_fail;
	m_stippled += block.stipple_count;
}


//-------------------------------------------------
//  reset - reset per-swap statistics
//-------------------------------------------------

void debug_stats::reset()
{
	m_swaps = 0;
	m_stalls = 0;
	m_triangles = 0;
	m_pixels_in = 0;
	m_pixels_out = 0;
	m_chroma_fail = 0;
	m_zfunc_fail = 0;
	m_afunc_fail = 0;
	m_clipped = 0;
	m_stippled = 0;
	m_reg_writes = 0;
	m_reg_reads = 0;
	m_lfb_writes = 0;
	m_lfb_reads = 0;
	m_tex_writes = 0;
	std::fill_n(&m_texture_mode[0], std::size(m_texture_mode), 0);
}


//-------------------------------------------------
//  update_string - compute the string to display
//  all the statistics
//-------------------------------------------------

void debug_stats::update_string(rectangle const &visarea, u32 swap_history)
{
	// create a string of texture modes used
	char texmodes[17] = { 0 };
	char *texptr = &texmodes[0];
	for (int mode = 0; mode < 16; mode++)
		if (m_texture_mode[mode])
			*texptr++ = "0123456789ABCDEF"[mode];
	*texptr = 0;

	// build the string
	m_string = string_format("Swap:%6d\n"
							 "Hist:%08X\n"
							 "Stal:%6d\n"
							 "Rend:%6d%%\n"
							 "Poly:%6d\n"
							 "PxIn:%6d\n"
							 "POut:%6d\n"
							 "Clip:%6d\n"
							 "Stip:%6d\n"
							 "Chro:%6d\n"
							 "ZFun:%6d\n"
							 "AFun:%6d\n"
							 "RegW:%6d\n"
							 "RegR:%6d\n"
							 "LFBW:%6d\n"
							 "LFBR:%6d\n"
							 "TexW:%6d\n"
							 "TexM:%s",
							 m_swaps, swap_history, m_stalls, m_pixels_out * 100 / (visarea.width() * visarea.height()),
							 m_triangles, m_pixels_in, m_pixels_out, m_clipped, m_stippled,
							 m_chroma_fail, m_zfunc_fail, m_afunc_fail,
							 m_reg_writes, m_reg_reads, m_lfb_writes, m_lfb_reads, m_tex_writes, texmodes);
}


//-------------------------------------------------
//  update_display_state - based on the current key
//  state, update and return whether stats should
//  be shown
//-------------------------------------------------

bool debug_stats::update_display_state(bool key_pressed)
{
	if (key_pressed && key_pressed != m_lastkey)
		m_display = !m_display;
	m_lastkey = key_pressed;
	return m_display;
}


//**************************************************************************
//  GENERIC VOODOO DEVICE
//**************************************************************************

//-------------------------------------------------
//  generic_voodoo_device - constructor
//-------------------------------------------------

generic_voodoo_device::generic_voodoo_device(const machine_config &mconfig, device_type type, const char *tag, device_t *owner, u32 clock, voodoo_model model) :
	device_t(mconfig, type, tag, owner, clock),
	device_video_interface(mconfig, *this),
	m_model(model),
	m_fbmem_in_mb(0),
	m_tmumem0_in_mb(0),
	m_tmumem1_in_mb(0),
	m_status_cycles(0),
	m_cpu(*this, finder_base::DUMMY_TAG),
	m_vblank_cb(*this),
	m_stall_cb(*this),
	m_pciint_cb(*this)
{
}


//-------------------------------------------------
//  device_start - device startup
//-------------------------------------------------

void generic_voodoo_device::device_start()
{
	// resolve callbacks
	m_vblank_cb.resolve();
	m_stall_cb.resolve();
	m_pciint_cb.resolve();
}


//**************************************************************************
//  VOODOO 1 DEVICE
//**************************************************************************

//-------------------------------------------------
//  voodoo_1_device - constructor
//-------------------------------------------------

DEFINE_DEVICE_TYPE(VOODOO_1, voodoo_1_device, "voodoo_1", "3dfx Voodoo Graphics")

voodoo_1_device::voodoo_1_device(const machine_config &mconfig, device_type type, const char *tag, device_t *owner, u32 clock, voodoo_model model) :
	generic_voodoo_device(mconfig, type, tag, owner, clock, model),
	m_chipmask(1),
	m_init_enable(0),
	m_stall_state(NOT_STALLED),
	m_stall_trigger(0),
	m_operation_end(attotime::zero),
	m_flush_flag(false),
	m_fbram(nullptr),
	m_fbmask(0),
	m_rgboffs{ u32(~0), u32(~0), u32(~0) },
	m_auxoffs(~0),
	m_frontbuf(0),
	m_backbuf(1),
	m_video_changed(true),
	m_lfb_stride(0),
	m_width(512),
	m_height(384),
	m_xoffs(0),
	m_yoffs(0),
	m_vsyncstart(0),
	m_vsyncstop(0),
	m_swaps_pending(0),
	m_vblank(0),
	m_vblank_count(0),
	m_vblank_swap_pending(0),
	m_vblank_swap(0),
	m_vblank_dont_swap(0),
	m_vsync_start_timer(nullptr),
	m_vsync_stop_timer(nullptr),
	m_stall_resume_timer(nullptr),
	m_last_status_pc(0),
	m_last_status_value(0),
	m_clut_dirty(true),
	m_clut(33),
	m_pen(65536)
{
	for (int index = 0; index < std::size(m_regtable); index++)
		m_regtable[index].unpack(s_register_table[index], *this);
}


//-------------------------------------------------
//  ~voodoo_1_device - destructor
//-------------------------------------------------

voodoo_1_device::~voodoo_1_device()
{
}


//-------------------------------------------------
//  core_map - device map for core memory access
//-------------------------------------------------

void voodoo_1_device::core_map(address_map &map)
{
	// Voodoo-1 memory map:
	//
	//   00ab----`--ccccrr`rrrrrr-- Register access
	//                                a = alternate register map if fbi_init3().tri_register_remap()
	//                                b = byte swizzle data if fbi_init0().swizzle_reg_writes()
	//                                c = chip mask select
	//                                r = register index ($00-$FF)
	//   01-yyyyy`yyyyyxxx`xxxxxxx- Linear frame buffer access (16-bit)
	//   01yyyyyy`yyyyxxxx`xxxxxx-- Linear frame buffer access (32-bit)
	//   1-ccllll`tttttttt`sssssss- Texture memory access, where:
	//                                c = chip mask select
	//                                l = LOD
	//                                t = Y index
	//                                s = X index
	//
	map(0x000000, 0x3fffff).rw(FUNC(voodoo_1_device::map_register_r), FUNC(voodoo_1_device::map_register_w));
	map(0x400000, 0x7fffff).rw(FUNC(voodoo_1_device::map_lfb_r), FUNC(voodoo_1_device::map_lfb_w));
	map(0x800000, 0xffffff).w(FUNC(voodoo_1_device::map_texture_w));
}


//-------------------------------------------------
//  read - generic read handler until everyone is
//  using the memory map
//-------------------------------------------------

u32 voodoo_1_device::read(offs_t offset, u32 mem_mask)
{
	switch (offset >> (22-2))
	{
		case 0x000000 >> 22:
			return map_register_r(offset);

		case 0x400000 >> 22:
			return map_lfb_r(offset - 0x400000/4);

		default:
			return 0xffffffff;
	}
}


//-------------------------------------------------
//  write - generic write handler until everyone is
//  using the memory map
//-------------------------------------------------

void voodoo_1_device::write(offs_t offset, u32 data, u32 mem_mask)
{
	switch (offset >> (22-2))
	{
		case 0x000000 >> 22:
			map_register_w(offset, data, mem_mask);
			break;

		case 0x400000 >> 22:
			map_lfb_w(offset - 0x400000/4, data, mem_mask);
			break;

		case 0x800000 >> 22:
		case 0xc00000 >> 22:
			map_texture_w(offset - 0x800000/4, data, mem_mask);
			break;
	}
}


//-------------------------------------------------
//  set_init_enable - set the externally-controlled
//  init_en register
//-------------------------------------------------

void voodoo_1_device::set_init_enable(u32 newval)
{
	m_init_enable = reg_init_en(newval);
	if (LOG_REGISTERS)
		logerror("VOODOO.REG:initEnable write = %08X\n", newval);
}


//-------------------------------------------------
//  update - update the screen bitmap
//-------------------------------------------------

int voodoo_1_device::update(bitmap_rgb32 &bitmap, const rectangle &cliprect)
{
	// if we are blank, just fill with black
	if (m_reg.fbi_init1().software_blank())
	{
		bitmap.fill(0, cliprect);
		int changed = m_video_changed;
		m_video_changed = false;
		return changed;
	}

	// if the CLUT is dirty, recompute the pens array
	if (m_clut_dirty)
	{
		rgb_t const *clutbase = &m_clut[0];

		// kludge: some of the Midway games write 0 to the last entry when they obviously mean FF
		if ((m_clut[32] & 0xffffff) == 0 && (m_clut[31] & 0xffffff) != 0)
			m_clut[32] = 0x20ffffff;

		// compute the R/B pens first
		u8 rtable[32], gtable[64], btable[32];
		for (u32 rawcolor = 0; rawcolor < 32; rawcolor++)
		{
			// treat rawcolor as a 5-bit value, scale up to 8 bits, and linear interpolate for red/blue
			u32 color = pal5bit(rawcolor);
			rtable[rawcolor] = (clutbase[color >> 3].r() * (8 - (color & 7)) + clutbase[(color >> 3) + 1].r() * (color & 7)) >> 3;
			btable[rawcolor] = (clutbase[color >> 3].b() * (8 - (color & 7)) + clutbase[(color >> 3) + 1].b() * (color & 7)) >> 3;
		}

		// then the G pens
		for (u32 rawcolor = 0; rawcolor < 64; rawcolor++)
		{
			// treat rawcolor as a 6-bit value, scale up to 8 bits, and linear interpolate
			u32 color = pal6bit(rawcolor);
			gtable[rawcolor] = (clutbase[color >> 3].g() * (8 - (color & 7)) + clutbase[(color >> 3) + 1].g() * (color & 7)) >> 3;
		}

		// now assemble the values into their final form
		for (u32 pen = 0; pen < 65536; pen++)
			m_pen[pen] = rgb_t(rtable[BIT(pen, 11, 5)], gtable[BIT(pen, 5, 6)], btable[BIT(pen, 0, 5)]);

		// no longer dirty
		m_clut_dirty = false;
		m_video_changed = true;
	}
	return update_common(bitmap, cliprect, &m_pen[0]);
}


<<<<<<< HEAD
TIMER_CALLBACK_MEMBER( voodoo_device::vblank_on_callback )
=======
//-------------------------------------------------
//  device_start - device startup
//-------------------------------------------------

void voodoo_1_device::device_start()
>>>>>>> 68a2d05d
{
	// resolve configuration-related items
	generic_voodoo_device::device_start();

	// validate configuration
	if (m_fbmem_in_mb == 0)
		fatalerror("%s: Invalid Voodoo memory configuration", tag());
	if (!BIT(m_chipmask, 1) && m_tmumem0_in_mb == 0)
		fatalerror("%s: Invalid Voodoo memory configuration", tag());

	// create shared tables
	m_shared = std::make_unique<shared_tables>();
	voodoo::dither_helper::init_static();

	// determine our index within the system, then set our trigger
	u32 index = 0;
	for (device_t &scan : device_enumerator(machine().root_device()))
		if (scan.type() == this->type())
		{
			if (&scan == this)
				break;
			index++;
		}
	m_stall_trigger = 51324 + index;

	// allocate timers for VBLANK
	m_vsync_stop_timer = machine().scheduler().timer_alloc(timer_expired_delegate(FUNC(voodoo_1_device::vblank_stop), this), this);
	m_vsync_start_timer = machine().scheduler().timer_alloc(timer_expired_delegate(FUNC(voodoo_1_device::vblank_start),this), this);

	// add TMUs to the chipmask if memory is specified (later chips leave
	// the tmumem values at 0 and set the chipmask directly to indicate
	// that RAM is shared)
	if (m_tmumem0_in_mb != 0)
	{
		m_chipmask |= 2;
		if (m_tmumem1_in_mb != 0)
			m_chipmask |= 4;
	}

	// allocate memory
	u32 total_allocation = m_fbmem_in_mb + m_tmumem0_in_mb + m_tmumem1_in_mb;
	m_memory = std::make_unique<u8[]>(total_allocation * 1024 * 1024 + 4096);

	// configure frame buffer memory, aligning the base to a 4k boundary
	m_fbram = (u8 *)(((uintptr_t(m_memory.get()) + 4095) >> 12) << 12);
	m_fbmask = m_fbmem_in_mb * 1024 * 1024 - 1;

	// configure texture memory
	u8 *tmumem[2] = { nullptr, nullptr };
	u8 tmusize[2] = { m_tmumem0_in_mb, m_tmumem1_in_mb };
	if (tmusize[0] != 0)
	{
		// separate framebuffer and texture RAM (Voodoo 1/2)
		tmumem[0] = m_fbram + m_fbmem_in_mb * 1024 * 1024;
		tmumem[1] = tmumem[0] + tmusize[0] * 1024 * 1024;
	}
	else
	{
		// shared framebuffer and texture RAM (Voodoo Banshee/3)
		tmumem[0] = tmumem[1] = m_fbram;
		tmusize[0] = tmusize[1] = m_fbmem_in_mb;
	}

	// initialize the frame buffer
	m_rgboffs[0] = m_rgboffs[1] = m_rgboffs[2] = 0;
	m_auxoffs = ~0;

	m_frontbuf = 0;
	m_backbuf = 1;
	m_swaps_pending = 0;
	m_video_changed = true;

	m_lfb_stride = 10;

	m_width = 512;
	m_height = 384;
	m_xoffs = 0;
	m_yoffs = 0;
	m_vsyncstart = 0;
	m_vsyncstop = 0;

	m_vblank = 0;
	m_vblank_count = 0;
	m_vblank_swap_pending = 0;
	m_vblank_swap = 0;
	m_vblank_dont_swap = 0;

	m_lfb_stats.reset();

	// initialize the memory FIFO
	m_fbmem_fifo.configure(nullptr, 0);

	// initialize the CLUT
	for (int pen = 0; pen < 32; pen++)
		m_clut[pen] = rgb_t(pen, pal5bit(pen), pal5bit(pen), pal5bit(pen));
	m_clut[32] = rgb_t(32,0xff,0xff,0xff);
	m_clut_dirty = true;

	// initialize the TMUs
	u16 tmu_config = 0x11;
	m_tmu[0].init(0, *m_shared.get(), tmumem[0], tmusize[0] * 1024 * 1024);
	if (BIT(m_chipmask, 2))
	{
		m_tmu[1].init(1, *m_shared.get(), tmumem[1], tmusize[1] * 1024 * 1024);
		tmu_config |= 0xc0;
	}

	// create the renderer
	m_renderer = std::make_unique<voodoo_renderer>(machine(), tmu_config, m_shared->rgb565, m_reg, &m_tmu[0].regs(), BIT(m_chipmask, 2) ? &m_tmu[1].regs() : nullptr);

	// set up the PCI FIFO
	m_pci_fifo.configure(m_pci_fifo_mem, 64*2);
	m_stall_state = NOT_STALLED;
	m_stall_resume_timer = machine().scheduler().timer_alloc(timer_expired_delegate(FUNC(voodoo_1_device::stall_resume_callback), this));

	// initialize registers
	m_init_enable = 0;
	m_reg.write(voodoo_regs::reg_fbiInit0, (1 << 4) | (0x10 << 6));
	m_reg.write(voodoo_regs::reg_fbiInit1, (1 << 1) | (1 << 8) | (1 << 12) | (2 << 20));
	m_reg.write(voodoo_regs::reg_fbiInit2, (1 << 6) | (0x100 << 23));
	m_reg.write(voodoo_regs::reg_fbiInit3, (2 << 13) | (0xf << 17));
	m_reg.write(voodoo_regs::reg_fbiInit4, (1 << 0));

	// do a soft reset to reset everything else
	soft_reset();

	// register for save states
	save_proxy save(*this);
	register_save(save, total_allocation);
}


//-------------------------------------------------
//  device_stop - device-specific stop
//-------------------------------------------------

void voodoo_1_device::device_stop()
{
	m_renderer->wait("device_stop");
}


//-------------------------------------------------
//  device_reset - device-specific reset
//-------------------------------------------------

void voodoo_1_device::device_reset()
{
	soft_reset();
}


//-------------------------------------------------
//  device_post_load - update after loading save
//  state
//-------------------------------------------------

void voodoo_1_device::device_post_load()
{
	// dirty everything so it gets recomputed
	m_clut_dirty = true;
	for (tmu_state &tm : m_tmu)
		tm.post_load();

	// recompute FBI memory FIFO to get the base pointer set
	if (m_fbmem_fifo.configured())
		recompute_fbmem_fifo();
}


//-------------------------------------------------
//  soft_reset - handle reset when initiated by
//  a register write
//-------------------------------------------------

void voodoo_1_device::soft_reset()
{
	reset_counters();
	m_reg.write(voodoo_regs::reg_fbiTrianglesOut, 0);
	m_pci_fifo.reset();
	m_fbmem_fifo.reset();
}


//-------------------------------------------------
//  register_save - register items for save states
//-------------------------------------------------

ALLOW_SAVE_TYPE(reg_init_en);
ALLOW_SAVE_TYPE(voodoo_regs::register_data);
ALLOW_SAVE_TYPE(voodoo_1_device::stall_state);

void voodoo_1_device::register_save(save_proxy &save, u32 total_allocation)
{
	// PCI state/FIFOs
	save.save_item(NAME(m_init_enable));
	save.save_item(NAME(m_stall_state));
	save.save_item(NAME(m_operation_end));
	save.save_class(NAME(m_pci_fifo));
	save.save_class(NAME(m_fbmem_fifo));

	// allocated memory
	save.save_pointer(NAME(m_fbram), 1024 * 1024 * total_allocation);
	save.save_class(NAME(*m_renderer.get()));

	// video buffer configuration
	save.save_item(NAME(m_rgboffs));
	save.save_item(NAME(m_auxoffs));
	save.save_item(NAME(m_frontbuf));
	save.save_item(NAME(m_backbuf));

	// linear frame buffer access configuration
	save.save_item(NAME(m_lfb_stride));

	// video configuration
	save.save_item(NAME(m_width));
	save.save_item(NAME(m_height));
	save.save_item(NAME(m_xoffs));
	save.save_item(NAME(m_yoffs));
	save.save_item(NAME(m_vsyncstart));
	save.save_item(NAME(m_vsyncstop));

	// VBLANK/swapping state
	save.save_item(NAME(m_swaps_pending));
	save.save_item(NAME(m_vblank));
	save.save_item(NAME(m_vblank_count));
	save.save_item(NAME(m_vblank_swap_pending));
	save.save_item(NAME(m_vblank_swap));
	save.save_item(NAME(m_vblank_dont_swap));

	// register state
	save.save_class(NAME(m_reg));
	save.save_class(NAME(m_tmu[0]));
	save.save_class(NAME(m_tmu[1]));
	save.save_item(NAME(m_dac_reg));
	save.save_item(NAME(m_dac_read_result));

	// memory for PCI FIFO
	save.save_item(NAME(m_pci_fifo_mem));

	// pens and CLUT
	save.save_item(NAME(m_clut));
}


//-------------------------------------------------
//  draw_buffer_indirect - given a 2-bit index,
//  return the front/back buffer for drawing
//-------------------------------------------------

u16 *voodoo_1_device::draw_buffer_indirect(int index)
{
	switch (index)
	{
		case 0: m_video_changed = true; return front_buffer();
		case 1: return back_buffer();
		default: return nullptr;
	}
}


//-------------------------------------------------
//  lfb_buffer_indirect - given a 2-bit index,
//  return the front/back/depth buffer for LFB
//  access
//-------------------------------------------------

u16 *voodoo_1_device::lfb_buffer_indirect(int index)
{
	switch (index)
	{
		case 0: m_video_changed = true; return front_buffer();
		case 1: return back_buffer();
		case 2: return aux_buffer();
		default: return nullptr;
	}
}


//-------------------------------------------------
//  prepare_for_read - handle housekeeping before
//  processing a direct PCI read
//-------------------------------------------------

void voodoo_1_device::prepare_for_read()
{
	// if we have something pending, flush the FIFOs up to the current time
	if (operation_pending())
		flush_fifos(machine().time());
}


//-------------------------------------------------
//  prepare_for_write - handle housekeeping before
//  processing a direct PCI write
//-------------------------------------------------

bool voodoo_1_device::prepare_for_write()
{
	// should not be getting accesses while stalled (but we do)
	if (m_stall_state != NOT_STALLED)
		logerror("voodoo_1_device::write while stalled!\n");

	// if we have something pending, flush the FIFOs up to the current time
	bool pending = operation_pending();
	if (pending)
	{
		flush_fifos(machine().time());
		pending = operation_pending();
	}
	return pending;
}


//-------------------------------------------------
//  recompute_fbmem_fifo - recompute and configure
//  the framebuffer RAM-based FIFO based on the
//  fbiInit registers
//-------------------------------------------------

void voodoo_1_device::recompute_fbmem_fifo()
{
	// compute the memory FIFO location and size
	u32 fifo_last_page = m_reg.fbi_init4().memory_fifo_stop_row();
	if (fifo_last_page > m_fbmask / 0x1000)
		fifo_last_page = m_fbmask / 0x1000;

	// is it valid and enabled?
	u32 const fifo_start_page = m_reg.fbi_init4().memory_fifo_start_row();
	if (fifo_start_page <= fifo_last_page && m_reg.fbi_init0().enable_memory_fifo())
	{
		u32 size = std::min<u32>((fifo_last_page + 1 - fifo_start_page) * 0x1000 / 4, 65536*2);
		m_fbmem_fifo.configure((u32 *)(m_fbram + fifo_start_page * 0x1000), size);
	}

	// if not, disable the FIFO
	else
		m_fbmem_fifo.configure(nullptr, 0);
}


//-------------------------------------------------
//  add_to_fifo - add a write to the PCI FIFO,
//  spilling to the memory FIFO as configured
//-------------------------------------------------

void voodoo_1_device::add_to_fifo(u32 offset, u32 data, u32 mem_mask)
{
	// add flags to the offset based on the mem_mask
	if (!ACCESSING_BITS_16_31)
		offset |= memory_fifo::NO_16_31;
	if (!ACCESSING_BITS_0_15)
		offset |= memory_fifo::NO_0_15;

	// if there's room in the PCI FIFO, add there
	if (LOG_FIFO_VERBOSE)
		logerror("VOODOO.%d.FIFO:adding to PCI FIFO @ %08X=%08X\n", this, offset, data);
	assert(!m_pci_fifo.full());

	// add as offset/data pair
	m_pci_fifo.add(offset);
	m_pci_fifo.add(data);

	// handle flushing to the memory FIFO
	if (m_reg.fbi_init0().enable_memory_fifo() && m_pci_fifo.space() <= 2 * m_reg.fbi_init4().memory_fifo_lwm())
	{
		u8 valid[4];

		// determine which types of data can go to the memory FIFO
		valid[0] = true;
		valid[1] = m_reg.fbi_init0().lfb_to_memory_fifo();
		valid[2] = valid[3] = m_reg.fbi_init0().texmem_to_memory_fifo();

		// flush everything we can
		if (LOG_FIFO_VERBOSE) logerror("VOODOO.FIFO:moving PCI FIFO to memory FIFO\n");
		while (!m_pci_fifo.empty() && valid[(m_pci_fifo.peek() >> 22) & 3])
		{
			m_fbmem_fifo.add(m_pci_fifo.remove());
			m_fbmem_fifo.add(m_pci_fifo.remove());
		}

		// if we're above the HWM as a result, stall
		if (m_reg.fbi_init0().stall_pcie_for_hwm() && m_fbmem_fifo.items() >= 2 * 32 * m_reg.fbi_init0().memory_fifo_hwm())
		{
			if (LOG_FIFO) logerror("VOODOO.FIFO:hit memory FIFO HWM -- stalling\n");
			stall_cpu(STALLED_UNTIL_FIFO_LWM);
		}
	}

	// if we're at the LWM for the PCI FIFO, stall
	if (m_reg.fbi_init0().stall_pcie_for_hwm() && m_pci_fifo.space() <= 2 * m_reg.fbi_init0().pci_fifo_lwm())
	{
		if (LOG_FIFO) logerror("VOODOO.FIFO:hit PCI FIFO free LWM -- stalling\n");
		stall_cpu(STALLED_UNTIL_FIFO_LWM);
	}
}


//-------------------------------------------------
//  flush_fifos - flush data out of FIFOs up to
//  the current time
//-------------------------------------------------

void voodoo_1_device::flush_fifos(attotime current_time)
{
	// check for recursive calls
	if (m_flush_flag)
		return;
	m_flush_flag = true;

	// should only be called if something is pending
	assert(operation_pending());

	if (LOG_FIFO_VERBOSE)
		logerror("VOODOO.FIFO:flush_fifos start -- pending=%s cur=%s\n", m_operation_end.as_string(18), current_time.as_string(18));

	// loop while we still have cycles to burn
	while (m_operation_end <= current_time)
	{
		// execute from the FIFOs until we get something that's non-zero
		u32 cycles = execute_fifos();

		// if nothing remains, we're done; clear the flags
		if (cycles == 0)
		{
			clear_pending_operation();
			if (LOG_FIFO_VERBOSE)
				logerror("VOODOO.FIFO:flush_fifos end -- FIFOs empty\n");
			m_flush_flag = false;
			return;
		}

		// account for those cycles
		m_operation_end += clocks_to_attotime(cycles);

		if (LOG_FIFO_VERBOSE)
			logerror("VOODOO.FIFO:update -- pending=%s cur=%s\n", m_operation_end.as_string(18), current_time.as_string(18));
	}

	if (LOG_FIFO_VERBOSE)
		logerror("VOODOO.FIFO:flush_fifos end -- pending command complete at %s\n", m_operation_end.as_string(18));

	m_flush_flag = false;
}


//-------------------------------------------------
//  execute_fifos - execute commands from the FIFOs
//  until a non-zero cycle count operation is run
//-------------------------------------------------

u32 voodoo_1_device::execute_fifos()
{
	// loop until FIFOs are empty or until we get a non-zero cycle count
	while (1)
	{
		// prioritize framebuffer FIFO over PCI FIFO
		voodoo::memory_fifo &memfifo = !m_fbmem_fifo.empty() ? m_fbmem_fifo : m_pci_fifo;

		// if empty, return 0
		if (memfifo.empty())
			return 0;

		// extract address and data
		u32 offset = memfifo.remove();
		u32 data = memfifo.remove();

		// target the appropriate location
		switch (offset & memory_fifo::TYPE_MASK)
		{
			case memory_fifo::TYPE_REGISTER:
			{
				// just use the chipmask raw since it was adjusted prior to being added to the FIFO
				u32 regnum = BIT(offset, 0, 8);
				u32 chipmask = BIT(offset, 8, 4);

				// if we got a non-zero number of cycles back, return
				u32 cycles = m_regtable[regnum].write(*this, chipmask, regnum, data);
				if (cycles > 0)
					return cycles;
				break;
			}

			case memory_fifo::TYPE_TEXTURE:
				internal_texture_w(offset & ~memory_fifo::FLAGS_MASK, data);
				break;

			case memory_fifo::TYPE_LFB:
			{
				u32 mem_mask = 0xffffffff;
				if (offset & memory_fifo::NO_16_31)
					mem_mask &= 0x0000ffff;
				if (offset & memory_fifo::NO_0_15)
					mem_mask &= 0xffff0000;
				internal_lfb_w(offset & ~memory_fifo::FLAGS_MASK, data, mem_mask);
				break;
			}
		}
	}
}


//-------------------------------------------------
//  map_register_r - handle a mapped read from
//  regular register space
//-------------------------------------------------

u32 voodoo_1_device::map_register_r(offs_t offset)
{
	prepare_for_read();

	// extract chipmask and register
	u32 chipmask = chipmask_from_offset(offset);
	u32 regnum = BIT(offset, 0, 8);
	return m_regtable[regnum].read(*this, chipmask, regnum);
}


//-------------------------------------------------
//  map_lfb_r - handle a mapped read from LFB space
//-------------------------------------------------

u32 voodoo_1_device::map_lfb_r(offs_t offset)
{
	prepare_for_read();
	return internal_lfb_r(offset);
}


//-------------------------------------------------
//  map_register_w - handle a mapped write to
//  regular register space
//-------------------------------------------------

void voodoo_1_device::map_register_w(offs_t offset, u32 data, u32 mem_mask)
{
	bool pending = prepare_for_write();

	// extract chipmask and register
	u32 chipmask = chipmask_from_offset(offset);
	u32 regnum = BIT(offset, 0, 8);

	// handle register swizzling -- manual says bit 21; voodoo2 manual says bit 20
	// guessing it does not overlap with the alternate register mapping bit
	if (BIT(offset, 20-2) && m_reg.fbi_init0().swizzle_reg_writes())
		data = swapendian_int32(data);

	// handle aliasing
	if (BIT(offset, 21-2) && m_reg.fbi_init3().tri_register_remap())
		regnum = voodoo_regs::alias(regnum);

	// look up the register
	auto const &regentry = m_regtable[regnum];

	// if this is non-FIFO command, execute immediately
	if (!regentry.is_fifo())
		return void(regentry.write(*this, chipmask, regnum, data));

	// track swap buffer commands seen
	if (regnum == voodoo_regs::reg_swapbufferCMD)
		m_swaps_pending++;

	// if we're busy add to the FIFO
	if (pending && m_init_enable.enable_pci_fifo())
		return add_to_fifo(memory_fifo::TYPE_REGISTER | (chipmask << 8) | regnum, data, mem_mask);

	// if we get a non-zero number of cycles back, mark things pending
	u32 cycles = regentry.write(*this, chipmask, regnum, data);
	if (cycles > 0)
	{
		m_operation_end = machine().time() + clocks_to_attotime(cycles);
		if (LOG_FIFO_VERBOSE)
			logerror("VOODOO.FIFO:direct write start at %s end at %s\n", machine().time().as_string(18), m_operation_end.as_string(18));
	}
}


//-------------------------------------------------
//  map_lfb_w - handle a mapped write to LFB space
//-------------------------------------------------

void voodoo_1_device::map_lfb_w(offs_t offset, u32 data, u32 mem_mask)
{
	// if we're busy add to the FIFO, else just execute immediately
	if (prepare_for_write() && m_init_enable.enable_pci_fifo())
		add_to_fifo(memory_fifo::TYPE_LFB | offset, data, mem_mask);
	else
		internal_lfb_w(offset, data, mem_mask);
}


//-------------------------------------------------
//  map_texture_w - handle a mapped write to
//  texture space
//-------------------------------------------------

void voodoo_1_device::map_texture_w(offs_t offset, u32 data, u32 mem_mask)
{
	// if we're busy add to the FIFO, else just execute immediately
	if (prepare_for_write() && m_init_enable.enable_pci_fifo())
		add_to_fifo(memory_fifo::TYPE_TEXTURE | offset, data, mem_mask);
	else
		internal_texture_w(offset, data);
}


//-------------------------------------------------
//  internal_lfb_r - handle a read from the linear
//  frame buffer
//-------------------------------------------------

u32 voodoo_1_device::internal_lfb_r(offs_t offset)
{
	// statistics
	if (DEBUG_STATS)
		m_stats.m_lfb_reads++;

	// linear frame buffer reads are inherently 16-bit; convert offset to an pixel index
	offset <<= 1;

	// convert offset into X/Y coordinates
	s32 x = offset & ((1 << m_lfb_stride) - 1);
	s32 y = offset >> m_lfb_stride;
	s32 scry = y;

	// effective Y is determined by the Y origin bit
	scry &= 0x3ff;
	auto const lfbmode = m_reg.lfb_mode();
	if (lfbmode.y_origin())
		scry = m_renderer->yorigin() - scry;

	// select the target buffer
	u16 *buffer = lfb_buffer_indirect(lfbmode.read_buffer_select());
	if (buffer == nullptr)
		return 0xffffffff;

	// advance pointers to the proper row
	buffer += scry * m_renderer->rowpixels() + x;
	if (buffer + 1 >= ram_end())
	{
		logerror("internal_lfb_r: Buffer offset out of bounds x=%i y=%i offset=%08X bufoffs=%08X\n", x, y, offset, u32(buffer - lfb_buffer_indirect(lfbmode.read_buffer_select())));
		return 0xffffffff;
	}

	// wait for any outstanding work to finish before reading
	m_renderer->wait("internal_lfb_r");

	// read and assemble two pixels
	u32 data = buffer[0] | (buffer[1] << 16);

	// word swapping
	if (lfbmode.word_swap_reads())
		data = (data << 16) | (data >> 16);

	// byte swizzling
	if (lfbmode.byte_swizzle_reads())
		data = swapendian_int32(data);

	if (LOG_LFB)
		logerror("VOODOO.LFB:read (%d,%d) = %08X\n", x, y, data);
	return data;
}


//-------------------------------------------------
//  internal_lfb_w - handle a write to the linear
//  frame buffer
//-------------------------------------------------

void voodoo_1_device::internal_lfb_w(offs_t offset, u32 data, u32 mem_mask)
{
	// statistics
	if (DEBUG_STATS)
		m_stats.m_lfb_writes++;

	// byte swizzling
	auto const lfbmode = m_reg.lfb_mode();
	if (lfbmode.byte_swizzle_writes())
	{
		data = swapendian_int32(data);
		mem_mask = swapendian_int32(mem_mask);
	}

	// word swapping
	if (lfbmode.word_swap_writes())
	{
		data = (data << 16) | (data >> 16);
		mem_mask = (mem_mask << 16) | (mem_mask >> 16);
	}

	// convert the incoming data
	rgb_t src_color[2];
	u16 src_depth[2];
	u32 mask = expand_lfb_data(lfbmode, data, src_color, src_depth);

	// if there are two pixels, then the offset is *2
	if ((mask & LFB_PIXEL1_MASK) != 0)
		offset <<= 1;

	// compute X,Y
	s32 x = offset & ((1 << m_lfb_stride) - 1);
	s32 y = (offset >> m_lfb_stride) & 0x3ff;

	// adjust the mask based on which half of the data is written
	if (!ACCESSING_BITS_0_15)
		mask &= ~(LFB_PIXEL0_MASK - LFB_DEPTH_PRESENT_MSW_0);
	if (!ACCESSING_BITS_16_31)
		mask &= ~(LFB_PIXEL1_MASK + LFB_DEPTH_PRESENT_MSW_0);

	// select the target buffers
	u16 *dest = draw_buffer_indirect(lfbmode.write_buffer_select());
	if (dest == nullptr)
		return;
	u16 *depth = aux_buffer();
	u16 *end = ram_end();

	// simple case: no pipeline
	auto const fbzmode = m_reg.fbz_mode();
	if (!lfbmode.enable_pixel_pipeline())
	{
		if (LOG_LFB)
			logerror("VOODOO.LFB:write raw mode %X (%d,%d) = %08X & %08X\n", lfbmode.write_format(), x, y, data, mem_mask);

		// determine the screen Y
		s32 scry = y;
		if (lfbmode.y_origin())
			scry = m_renderer->yorigin() - y;

		// advance pointers to the proper row
		dest += scry * m_renderer->rowpixels() + x;
		if (depth != nullptr)
			depth += scry * m_renderer->rowpixels() + x;

		// wait for any outstanding work to finish
		m_renderer->wait("internal_lfb_w(raw)");

		// loop over up to two pixels
		voodoo::dither_helper dither(scry, fbzmode);
		for (int pix = 0; mask != 0; pix++)
		{
			// make sure we care about this pixel
			if ((mask & LFB_PIXEL0_MASK) != 0)
			{
				// write to the RGB buffer
				rgb_t pixel = src_color[pix];
				if ((mask & LFB_RGB_PRESENT_0) != 0 && dest + pix < end)
					dest[pix] = dither.pixel(x, pixel.r(), pixel.g(), pixel.b());

				// make sure we have an aux buffer to write to
				if (depth != nullptr && depth + pix < end)
				{
					if (fbzmode.enable_alpha_planes())
					{
						// write to the alpha buffer
						if ((mask & LFB_ALPHA_PRESENT_0) != 0)
							depth[pix] = pixel.a();
					}
					else
					{
						// write to the depth buffer
						if ((mask & (LFB_DEPTH_PRESENT_0 | LFB_DEPTH_PRESENT_MSW_0)) != 0)
							depth[pix] = src_depth[pix];
					}
				}

				// track pixel writes to the frame buffer regardless of mask
				m_reg.add(voodoo_regs::reg_fbiPixelsOut, 1);
			}

			// advance our pointers
			x++;
			mask >>= 4;
		}
	}

	// tricky case: run the full pixel pipeline on the pixel
	else
	{
		if (LOG_LFB)
			logerror("VOODOO.LFB:write pipelined mode %X (%d,%d) = %08X & %08X\n", lfbmode.write_format(), x, y, data, mem_mask);

		// determine the screen Y
		s32 scry = y;
		if (fbzmode.y_origin())
			scry = m_renderer->yorigin() - y;

		// advance pointers to the proper row
		dest += scry * m_renderer->rowpixels();
		if (depth != nullptr)
			depth += scry * m_renderer->rowpixels();

		// make a dummy poly_extra_data structure with some cached values
		if (m_reg.fbz_mode().enable_stipple() && !m_reg.fbz_mode().stipple_pattern())
			logerror("Warning: rotated stipple pattern used in LFB write\n");

		// loop over up to two pixels
		thread_stats_block &threadstats = m_lfb_stats;
		rgbaint_t iterargb(0);
		for (int pix = 0; mask != 0; pix++)
		{
			// make sure we care about this pixel
			if ((mask & LFB_PIXEL0_MASK) != 0)
				m_renderer->pixel_pipeline(threadstats, dest, depth, x, y, src_color[pix], src_depth[pix]);

			// advance our pointers
			x++;
			mask >>= 4;
		}
	}
}


//-------------------------------------------------
//  expand_lfb_data - expand a 32-bit raw data
//  value into 1 or 2 expanded RGBA and depth
//  values
//-------------------------------------------------

u32 voodoo_1_device::expand_lfb_data(reg_lfb_mode const lfbmode, u32 data, rgb_t src_color[2], u16 src_depth[2])
{
	// extract default depth value from low bits of zaColor
	src_depth[0] = src_depth[1] = m_reg.za_color() & 0xffff;

	// if not otherwise specified, alpha defaults to the upper bits of zaColor
	u32 src_alpha = m_reg.za_color() >> 24;

	// extract color information from the data
	switch (16 * lfbmode.rgba_lanes() + lfbmode.write_format())
	{
		case 16*0 + 0:      // ARGB, format 0: 16-bit RGB 5-6-5
		case 16*2 + 0:      // RGBA, format 0: 16-bit RGB 5-6-5
			src_color[0] = rgbexpand<5,6,5>(data, 11,  5,  0).set_a(src_alpha);
			src_color[1] = rgbexpand<5,6,5>(data, 27, 21, 16).set_a(src_alpha);
			return LFB_RGB_PRESENT_0 | LFB_RGB_PRESENT_1;

		case 16*1 + 0:      // ABGR, format 0: 16-bit RGB 5-6-5
		case 16*3 + 0:      // BGRA, format 0: 16-bit RGB 5-6-5
			src_color[0] = rgbexpand<5,6,5>(data,  0,  5, 11).set_a(src_alpha);
			src_color[1] = rgbexpand<5,6,5>(data, 16, 21, 27).set_a(src_alpha);
			return LFB_RGB_PRESENT_0 | LFB_RGB_PRESENT_1;

		case 16*0 + 1:      // ARGB, format 1: 16-bit RGB x-5-5-5
			src_color[0] = rgbexpand<5,5,5>(data, 10,  5,  0).set_a(src_alpha);
			src_color[1] = rgbexpand<5,5,5>(data, 26, 21, 16).set_a(src_alpha);
			return LFB_RGB_PRESENT_0 | LFB_RGB_PRESENT_1;

		case 16*1 + 1:      // ABGR, format 1: 16-bit RGB x-5-5-5
			src_color[0] = rgbexpand<5,5,5>(data,  0,  5, 10).set_a(src_alpha);
			src_color[1] = rgbexpand<5,5,5>(data, 16, 21, 26).set_a(src_alpha);
			return LFB_RGB_PRESENT_0 | LFB_RGB_PRESENT_1;

		case 16*2 + 1:      // RGBA, format 1: 16-bit RGB x-5-5-5
			src_color[0] = rgbexpand<5,5,5>(data, 11,  6,  1).set_a(src_alpha);
			src_color[1] = rgbexpand<5,5,5>(data, 27, 22, 17).set_a(src_alpha);
			return LFB_RGB_PRESENT_0 | LFB_RGB_PRESENT_1;

		case 16*3 + 1:      // BGRA, format 1: 16-bit RGB x-5-5-5
			src_color[0] = rgbexpand<5,5,5>(data,  1,  6, 11).set_a(src_alpha);
			src_color[1] = rgbexpand<5,5,5>(data, 17, 22, 27).set_a(src_alpha);
			return LFB_RGB_PRESENT_0 | LFB_RGB_PRESENT_1;

		case 16*0 + 2:      // ARGB, format 2: 16-bit ARGB 1-5-5-5
			src_color[0] = argbexpand<1,5,5,5>(data, 15, 10,  5,  0);
			src_color[1] = argbexpand<1,5,5,5>(data, 31, 26, 21, 16);
			return LFB_RGB_PRESENT_0 | LFB_ALPHA_PRESENT_0 | LFB_RGB_PRESENT_1 | LFB_ALPHA_PRESENT_1;

		case 16*1 + 2:      // ABGR, format 2: 16-bit ARGB 1-5-5-5
			src_color[0] = argbexpand<1,5,5,5>(data, 15,  0,  5, 10);
			src_color[1] = argbexpand<1,5,5,5>(data, 31, 16, 21, 26);
			return LFB_RGB_PRESENT_0 | LFB_ALPHA_PRESENT_0 | LFB_RGB_PRESENT_1 | LFB_ALPHA_PRESENT_1;

		case 16*2 + 2:      // RGBA, format 2: 16-bit ARGB 1-5-5-5
			src_color[0] = argbexpand<1,5,5,5>(data,  0, 11,  6,  1);
			src_color[1] = argbexpand<1,5,5,5>(data, 16, 27, 22, 17);
			return LFB_RGB_PRESENT_0 | LFB_ALPHA_PRESENT_0 | LFB_RGB_PRESENT_1 | LFB_ALPHA_PRESENT_1;

		case 16*3 + 2:      // BGRA, format 2: 16-bit ARGB 1-5-5-5
			src_color[0] = argbexpand<1,5,5,5>(data,  0,  1,  6, 11);
			src_color[1] = argbexpand<1,5,5,5>(data, 16, 17, 22, 27);
			return LFB_RGB_PRESENT_0 | LFB_ALPHA_PRESENT_0 | LFB_RGB_PRESENT_1 | LFB_ALPHA_PRESENT_1;

		case 16*0 + 4:      // ARGB, format 4: 32-bit RGB x-8-8-8
			src_color[0] = rgbexpand<8,8,8>(data, 16,  8,  0).set_a(src_alpha);
			return LFB_RGB_PRESENT_0;

		case 16*1 + 4:      // ABGR, format 4: 32-bit RGB x-8-8-8
			src_color[0] = rgbexpand<8,8,8>(data,  0,  8, 16).set_a(src_alpha);
			return LFB_RGB_PRESENT_0;

		case 16*2 + 4:      // RGBA, format 4: 32-bit RGB x-8-8-8
			src_color[0] = rgbexpand<8,8,8>(data, 24, 16,  8).set_a(src_alpha);
			return LFB_RGB_PRESENT_0;

		case 16*3 + 4:      // BGRA, format 4: 32-bit RGB x-8-8-8
			src_color[0] = rgbexpand<8,8,8>(data,  8, 16, 24).set_a(src_alpha);
			return LFB_RGB_PRESENT_0;

		case 16*0 + 5:      // ARGB, format 5: 32-bit ARGB 8-8-8-8
			src_color[0] = argbexpand<8,8,8,8>(data, 24, 16,  8,  0);
			return LFB_RGB_PRESENT_0 | LFB_ALPHA_PRESENT_0;

		case 16*1 + 5:      // ABGR, format 5: 32-bit ARGB 8-8-8-8
			src_color[0] = argbexpand<8,8,8,8>(data, 24,  0,  8, 16);
			return LFB_RGB_PRESENT_0 | LFB_ALPHA_PRESENT_0;

		case 16*2 + 5:      // RGBA, format 5: 32-bit ARGB 8-8-8-8
			src_color[0] = argbexpand<8,8,8,8>(data,  0, 24, 16,  8);
			return LFB_RGB_PRESENT_0 | LFB_ALPHA_PRESENT_0;

		case 16*3 + 5:      // BGRA, format 5: 32-bit ARGB 8-8-8-8
			src_color[0] = argbexpand<8,8,8,8>(data,  0,  8, 16, 24);
			return LFB_RGB_PRESENT_0 | LFB_ALPHA_PRESENT_0;

		case 16*0 + 12:     // ARGB, format 12: 32-bit depth+RGB 5-6-5
		case 16*2 + 12:     // RGBA, format 12: 32-bit depth+RGB 5-6-5
			src_color[0] = rgbexpand<5,6,5>(data, 11,  5,  0).set_a(src_alpha);
			src_depth[0] = data >> 16;
			return LFB_RGB_PRESENT_0 | LFB_DEPTH_PRESENT_MSW_0;

		case 16*1 + 12:     // ABGR, format 12: 32-bit depth+RGB 5-6-5
		case 16*3 + 12:     // BGRA, format 12: 32-bit depth+RGB 5-6-5
			src_color[0] = rgbexpand<5,6,5>(data,  0,  5, 11).set_a(src_alpha);
			src_depth[0] = data >> 16;
			return LFB_RGB_PRESENT_0 | LFB_DEPTH_PRESENT_MSW_0;

		case 16*0 + 13:     // ARGB, format 13: 32-bit depth+RGB x-5-5-5
			src_color[0] = rgbexpand<5,5,5>(data, 10,  5,  0).set_a(src_alpha);
			src_depth[0] = data >> 16;
			return LFB_RGB_PRESENT_0 | LFB_DEPTH_PRESENT_MSW_0;

		case 16*1 + 13:     // ABGR, format 13: 32-bit depth+RGB x-5-5-5
			src_color[0] = rgbexpand<5,5,5>(data,  0,  5, 10).set_a(src_alpha);
			src_depth[0] = data >> 16;
			return LFB_RGB_PRESENT_0 | LFB_DEPTH_PRESENT_MSW_0;

		case 16*2 + 13:     // RGBA, format 13: 32-bit depth+RGB x-5-5-5
			src_color[0] = rgbexpand<5,5,5>(data, 11,  6,  1).set_a(src_alpha);
			src_depth[0] = data >> 16;
			return LFB_RGB_PRESENT_0 | LFB_DEPTH_PRESENT_MSW_0;

		case 16*3 + 13:     // BGRA, format 13: 32-bit depth+RGB x-5-5-5
			src_color[0] = rgbexpand<5,5,5>(data,  1,  6, 11).set_a(src_alpha);
			src_depth[0] = data >> 16;
			return LFB_RGB_PRESENT_0 | LFB_DEPTH_PRESENT_MSW_0;

		case 16*0 + 14:     // ARGB, format 14: 32-bit depth+ARGB 1-5-5-5
			src_color[0] = argbexpand<1,5,5,5>(data, 15, 10,  5,  0);
			src_depth[0] = data >> 16;
			return LFB_RGB_PRESENT_0 | LFB_ALPHA_PRESENT_0 | LFB_DEPTH_PRESENT_MSW_0;

		case 16*1 + 14:     // ABGR, format 14: 32-bit depth+ARGB 1-5-5-5
			src_color[0] = argbexpand<1,5,5,5>(data, 15,  0,  5, 10);
			src_depth[0] = data >> 16;
			return LFB_RGB_PRESENT_0 | LFB_ALPHA_PRESENT_0 | LFB_DEPTH_PRESENT_MSW_0;

		case 16*2 + 14:     // RGBA, format 14: 32-bit depth+ARGB 1-5-5-5
			src_color[0] = argbexpand<1,5,5,5>(data,  0, 11,  6,  1);
			src_depth[0] = data >> 16;
			return LFB_RGB_PRESENT_0 | LFB_ALPHA_PRESENT_0 | LFB_DEPTH_PRESENT_MSW_0;

		case 16*3 + 14:     // BGRA, format 14: 32-bit depth+ARGB 1-5-5-5
			src_color[0] = argbexpand<1,5,5,5>(data,  0,  1,  6, 11);
			src_depth[0] = data >> 16;
			return LFB_RGB_PRESENT_0 | LFB_ALPHA_PRESENT_0 | LFB_DEPTH_PRESENT_MSW_0;

		case 16*0 + 15:     // ARGB, format 15: 16-bit depth
		case 16*1 + 15:     // ARGB, format 15: 16-bit depth
		case 16*2 + 15:     // ARGB, format 15: 16-bit depth
		case 16*3 + 15:     // ARGB, format 15: 16-bit depth
			src_depth[0] = data & 0xffff;
			src_depth[1] = data >> 16;
			return LFB_DEPTH_PRESENT_0 | LFB_DEPTH_PRESENT_1;

		default:            // reserved
			logerror("internal_lfb_w: Unknown format\n");
			return 0;
	}
}


//-------------------------------------------------
//  internal_texture_w - handle writes to texture
//  RAM
//-------------------------------------------------

void voodoo_1_device::internal_texture_w(offs_t offset, u32 data)
{
	// statistics
	if (DEBUG_STATS)
		m_stats.m_tex_writes++;

	// point to the right TMU
	int tmunum = BIT(offset, 19, 2);
	if (!BIT(m_chipmask, 1 + tmunum))
		return;

	// the seq_8_downld flag seems to always come from TMU #0
	bool seq_8_downld = m_tmu[0].regs().texture_mode().seq_8_downld();

	// pull out modes from the TMU and update state
	auto &regs = m_tmu[tmunum].regs();
	auto const texlod = regs.texture_lod();
	auto const texmode = regs.texture_mode();
	auto &texture = m_tmu[tmunum].prepare_texture(*m_renderer.get());

	// texture direct not handled (but never seen so far)
	if (texlod.tdirect_write())
		fatalerror("%s: Unsupported texture direct write", tag());

	// swizzle the data
	if (texlod.tdata_swizzle())
		data = swapendian_int32(data);
	if (texlod.tdata_swap())
		data = (data >> 16) | (data << 16);

	// determine destination pointer
	u32 bytes_per_texel = (texmode.format() < 8) ? 1 : 2;
	u32 lod = BIT(offset, 15, 4);
	u32 tt = BIT(offset, 7, 8);
	u32 ts = (offset << ((seq_8_downld && bytes_per_texel == 1) ? 2 : 1)) & 0xff;

	// validate parameters
	if (lod > 8)
		return;
	u8 *dest = texture.write_ptr(lod, ts, tt, bytes_per_texel);

	// wait for any outstanding work to finish
	m_renderer->wait("internal_texture_w");

	// write the four bytes in little-endian order
	if (bytes_per_texel == 1)
	{
		dest[BYTE4_XOR_LE(0)] = (data >> 0) & 0xff;
		dest[BYTE4_XOR_LE(1)] = (data >> 8) & 0xff;
		dest[BYTE4_XOR_LE(2)] = (data >> 16) & 0xff;
		dest[BYTE4_XOR_LE(3)] = (data >> 24) & 0xff;
	}
	else
	{
		u16 *dest16 = reinterpret_cast<u16 *>(dest);
		dest16[BYTE_XOR_LE(0)] = (data >> 0) & 0xffff;
		dest16[BYTE_XOR_LE(1)] = (data >> 16) & 0xffff;
	}
}


//-------------------------------------------------
//  reg_invalid_r - generic invalid register read
//-------------------------------------------------

u32 voodoo_1_device::reg_invalid_r(u32 chipmask, u32 regnum)
{
	// funkball does invalid reads of textureMode and will leave
	// improper bits set if this returns 0xffffffff
	logerror("%s: Unexpected read from register %s[%X.%02X]\n", machine().describe_context(), m_regtable[regnum].name(), chipmask, regnum);
	return 0x00000000;
}


//-------------------------------------------------
//  reg_passive_r - generic passive register read
//-------------------------------------------------

u32 voodoo_1_device::reg_passive_r(u32 chipmask, u32 regnum)
{
	return m_reg.read(regnum);
}


//-------------------------------------------------
//  reg_status_r - status register read
//-------------------------------------------------

u32 voodoo_1_device::reg_status_r(u32 chipmask, u32 regnum)
{
	u32 result = 0;

	// bits 5:0 are the PCI FIFO free space
	result |= std::min(m_pci_fifo.space() / 2, 0x3f) << 0;

	// bit 6 is the vertical retrace
	result |= m_vblank << 6;

	// bit 7 is FBI graphics engine busy
	// bit 8 is TREX busy
	// bit 9 is overall busy
	if (operation_pending())
		result |= (1 << 7) | (1 << 8) | (1 << 9);

	// bits 10-11 is displayed buffer
	result |= m_frontbuf << 10;

	// bits 12-27 is memory FIFO free space
	if (m_reg.fbi_init0().enable_memory_fifo() == 0)
		result |= 0xffff << 12;
	else
		result |= std::min(m_fbmem_fifo.space() / 2, 0xffff) << 12;

	// bits 30:28 are the number of pending swaps
	result |= std::min<s32>(m_swaps_pending, 7) << 28;

	// eat some cycles since people like polling here
	if (m_status_cycles != 0)
		m_cpu->eat_cycles(m_status_cycles);

	// bit 31 is PCI interrupt pending (not implemented)
	return result;
}


//-------------------------------------------------
//  reg_fbiinit2_r - fbiInit2 register read
//-------------------------------------------------

u32 voodoo_1_device::reg_fbiinit2_r(u32 chipmask, u32 regnum)
{
	// bit 2 of the initEnable register maps this to dacRead
	return m_init_enable.remap_init_to_dac() ? m_dac_read_result : m_reg.read(regnum);
}


//-------------------------------------------------
//  reg_vretrace_r - vRetrace register read
//-------------------------------------------------

u32 voodoo_1_device::reg_vretrace_r(u32 chipmask, u32 regnum)
{
	// sfrush needs this to be at least 1 extra cycle slower or else it won't boot
	// mace needs this to be at least 2 extra cycles
	m_cpu->eat_cycles(2);

	// return 0 if vblank is active
	return m_vblank ? 0 : screen().vpos();
}


//-------------------------------------------------
//  reg_stats_r - statistics register reads
//-------------------------------------------------

u32 voodoo_1_device::reg_stats_r(u32 chipmask, u32 regnum)
{
	update_statistics(true);
	return m_reg.read(regnum);
}


//-------------------------------------------------
//  reg_invalid_w - generic invalid register write
//-------------------------------------------------

u32 voodoo_1_device::reg_invalid_w(u32 chipmask, u32 regnum, u32 data)
{
	logerror("%s: Unexpected write to register %s[%X.%02X] = %08X\n", machine().describe_context(), m_regtable[regnum].name(), chipmask, regnum, data);
	return 0;
}


//-------------------------------------------------
//  reg_status_w - status register write (Voodoo 1)
//-------------------------------------------------

u32 voodoo_1_device::reg_unimplemented_w(u32 chipmask, u32 regnum, u32 data)
{
	logerror("%s: Unimplemented write to register %s[%X.%02X] = %08X\n", machine().describe_context(), m_regtable[regnum].name(), chipmask, regnum, data);
	return 0;
}

//-------------------------------------------------
//  reg_passive_w - generic passive register write
//-------------------------------------------------

u32 voodoo_1_device::reg_passive_w(u32 chipmask, u32 regnum, u32 data)
{
	if (BIT(chipmask, 0)) m_reg.write(regnum, data);
	if (BIT(chipmask, 1)) m_tmu[0].regs().write(regnum, data);
	if (BIT(chipmask, 2)) m_tmu[1].regs().write(regnum, data);
	return 0;
}


//-------------------------------------------------
//  reg_fpassive_4_w -- passive write with floating
//  point to x.4 fixed point conversion
//-------------------------------------------------

u32 voodoo_1_device::reg_fpassive_4_w(u32 chipmask, u32 regnum, u32 data)
{
	return reg_passive_w(chipmask, regnum - 0x80/4, float_to_int32(data, 4));
}


//-------------------------------------------------
//  reg_fpassive_12_w -- passive write with
//  floating point to x.12 fixed point conversion
//-------------------------------------------------

u32 voodoo_1_device::reg_fpassive_12_w(u32 chipmask, u32 regnum, u32 data)
{
	return reg_passive_w(chipmask, regnum - 0x80/4, float_to_int32(data, 12));
}


//-------------------------------------------------
//  reg_starts_w -- write to startS (14.18)
//  reg_starts_w -- write to startT (14.18)
//  reg_dsdx_w -- write to dSdX (14.18)
//  reg_dtdx_w -- write to dTdX (14.18)
//  reg_dsdy_w -- write to dSdY (14.18)
//  reg_dtdy_w -- write to dTdY (14.18)
//-------------------------------------------------

u32 voodoo_1_device::reg_starts_w(u32 chipmask, u32 regnum, u32 data)
{
	s64 data64 = s64(s32(data)) << 14;
	if (BIT(chipmask, 1)) m_tmu[0].regs().write_start_s(data64);
	if (BIT(chipmask, 2)) m_tmu[1].regs().write_start_s(data64);
	return 0;
}
u32 voodoo_1_device::reg_startt_w(u32 chipmask, u32 regnum, u32 data)
{
	s64 data64 = s64(s32(data)) << 14;
	if (BIT(chipmask, 1)) m_tmu[0].regs().write_start_t(data64);
	if (BIT(chipmask, 2)) m_tmu[1].regs().write_start_t(data64);
	return 0;
}
u32 voodoo_1_device::reg_dsdx_w(u32 chipmask, u32 regnum, u32 data)
{
	s64 data64 = s64(s32(data)) << 14;
	if (BIT(chipmask, 1)) m_tmu[0].regs().write_ds_dx(data64);
	if (BIT(chipmask, 2)) m_tmu[1].regs().write_ds_dx(data64);
	return 0;
}
u32 voodoo_1_device::reg_dtdx_w(u32 chipmask, u32 regnum, u32 data)
{
	s64 data64 = s64(s32(data)) << 14;
	if (BIT(chipmask, 1)) m_tmu[0].regs().write_dt_dx(data64);
	if (BIT(chipmask, 2)) m_tmu[1].regs().write_dt_dx(data64);
	return 0;
}
u32 voodoo_1_device::reg_dsdy_w(u32 chipmask, u32 regnum, u32 data)
{
	s64 data64 = s64(s32(data)) << 14;
	if (BIT(chipmask, 1)) m_tmu[0].regs().write_ds_dy(data64);
	if (BIT(chipmask, 2)) m_tmu[1].regs().write_ds_dy(data64);
	return 0;
}
u32 voodoo_1_device::reg_dtdy_w(u32 chipmask, u32 regnum, u32 data)
{
	s64 data64 = s64(s32(data)) << 14;
	if (BIT(chipmask, 1)) m_tmu[0].regs().write_dt_dy(data64);
	if (BIT(chipmask, 2)) m_tmu[1].regs().write_dt_dy(data64);
	return 0;
}


//-------------------------------------------------
//  reg_fstarts_w -- write to fstartS
//  reg_fstartt_w -- write to fstartT
//  reg_fdsdx_w -- write to fdSdX
//  reg_fdtdx_w -- write to fdTdX
//  reg_fdsdy_w -- write to fdSdY
//  reg_fdtdy_w -- write to fdTdY
//-------------------------------------------------

u32 voodoo_1_device::reg_fstarts_w(u32 chipmask, u32 regnum, u32 data)
{
	s64 data64 = float_to_int64(data, 32);
	if (BIT(chipmask, 1)) m_tmu[0].regs().write_start_s(data64);
	if (BIT(chipmask, 2)) m_tmu[1].regs().write_start_s(data64);
	return 0;
}
u32 voodoo_1_device::reg_fstartt_w(u32 chipmask, u32 regnum, u32 data)
{
	s64 data64 = float_to_int64(data, 32);
	if (BIT(chipmask, 1)) m_tmu[0].regs().write_start_t(data64);
	if (BIT(chipmask, 2)) m_tmu[1].regs().write_start_t(data64);
	return 0;
}
u32 voodoo_1_device::reg_fdsdx_w(u32 chipmask, u32 regnum, u32 data)
{
	s64 data64 = float_to_int64(data, 32);
	if (BIT(chipmask, 1)) m_tmu[0].regs().write_ds_dx(data64);
	if (BIT(chipmask, 2)) m_tmu[1].regs().write_ds_dx(data64);
	return 0;
}
u32 voodoo_1_device::reg_fdtdx_w(u32 chipmask, u32 regnum, u32 data)
{
	s64 data64 = float_to_int64(data, 32);
	if (BIT(chipmask, 1)) m_tmu[0].regs().write_dt_dx(data64);
	if (BIT(chipmask, 2)) m_tmu[1].regs().write_dt_dx(data64);
	return 0;
}
u32 voodoo_1_device::reg_fdsdy_w(u32 chipmask, u32 regnum, u32 data)
{
	s64 data64 = float_to_int64(data, 32);
	if (BIT(chipmask, 1)) m_tmu[0].regs().write_ds_dy(data64);
	if (BIT(chipmask, 2)) m_tmu[1].regs().write_ds_dy(data64);
	return 0;
}
u32 voodoo_1_device::reg_fdtdy_w(u32 chipmask, u32 regnum, u32 data)
{
	s64 data64 = float_to_int64(data, 32);
	if (BIT(chipmask, 1)) m_tmu[0].regs().write_dt_dy(data64);
	if (BIT(chipmask, 2)) m_tmu[1].regs().write_dt_dy(data64);
	return 0;
}


//-------------------------------------------------
//  reg_startw_w -- write to startW (2.30 -> 16.32)
//  reg_dwdx_w -- write to dWdX (2.30 -> 16.32)
//  reg_dwdy_w -- write to dWdY (2.30 -> 16.32)
//-------------------------------------------------

u32 voodoo_1_device::reg_startw_w(u32 chipmask, u32 regnum, u32 data)
{
	s64 data64 = s64(s32(data)) << 2;
	if (BIT(chipmask, 0))          m_reg.write_start_w(data64);
	if (BIT(chipmask, 1)) m_tmu[0].regs().write_start_w(data64);
	if (BIT(chipmask, 2)) m_tmu[1].regs().write_start_w(data64);
	return 0;
}
u32 voodoo_1_device::reg_dwdx_w(u32 chipmask, u32 regnum, u32 data)
{
	s64 data64 = s64(s32(data)) << 2;
	if (BIT(chipmask, 0))          m_reg.write_dw_dx(data64);
	if (BIT(chipmask, 1)) m_tmu[0].regs().write_dw_dx(data64);
	if (BIT(chipmask, 2)) m_tmu[1].regs().write_dw_dx(data64);
	return 0;
}
u32 voodoo_1_device::reg_dwdy_w(u32 chipmask, u32 regnum, u32 data)
{
	s64 data64 = s64(s32(data)) << 2;
	if (BIT(chipmask, 0))          m_reg.write_dw_dy(data64);
	if (BIT(chipmask, 1)) m_tmu[0].regs().write_dw_dy(data64);
	if (BIT(chipmask, 2)) m_tmu[1].regs().write_dw_dy(data64);
	return 0;
}


//-------------------------------------------------
//  reg_fstartw_w -- write to fstartW
//  reg_fdwdx_w -- write to fdWdX
//  reg_fdwdy_w -- write to fdWdY
//-------------------------------------------------

u32 voodoo_1_device::reg_fstartw_w(u32 chipmask, u32 regnum, u32 data)
{
	s64 data64 = float_to_int64(data, 32);
	if (BIT(chipmask, 0))          m_reg.write_start_w(data64);
	if (BIT(chipmask, 1)) m_tmu[0].regs().write_start_w(data64);
	if (BIT(chipmask, 2)) m_tmu[1].regs().write_start_w(data64);
	return 0;
}
u32 voodoo_1_device::reg_fdwdx_w(u32 chipmask, u32 regnum, u32 data)
{
	s64 data64 = float_to_int64(data, 32);
	if (BIT(chipmask, 0))          m_reg.write_dw_dx(data64);
	if (BIT(chipmask, 1)) m_tmu[0].regs().write_dw_dx(data64);
	if (BIT(chipmask, 2)) m_tmu[1].regs().write_dw_dx(data64);
	return 0;
}
u32 voodoo_1_device::reg_fdwdy_w(u32 chipmask, u32 regnum, u32 data)
{
	s64 data64 = float_to_int64(data, 32);
	if (BIT(chipmask, 0))          m_reg.write_dw_dy(data64);
	if (BIT(chipmask, 1)) m_tmu[0].regs().write_dw_dy(data64);
	if (BIT(chipmask, 2)) m_tmu[1].regs().write_dw_dy(data64);
	return 0;
}


//-------------------------------------------------
//  reg_triangle_w -- write to triangleCMD/
//  ftriangleCMD
//-------------------------------------------------

<<<<<<< HEAD
	if (m_tmumem1 != 0)
		tmu_config |= 0xc0;  // two TMUs

	chipmask = 0x01;
	attoseconds_per_cycle = ATTOSECONDS_PER_SECOND / freq;
	trigger = 51324 + index;

	/* build the rasterizer table */
	std::fill(std::begin(raster_hash), std::end(raster_hash), nullptr);
	for (const raster_info *info = predef_raster_table; info->callback; info++)
		add_rasterizer(this, info);

	/* set up the PCI FIFO */
	pci.fifo.base = pci.fifo_mem;
	pci.fifo.size = 64*2;
	pci.fifo.in = pci.fifo.out = 0;
	pci.stall_state = NOT_STALLED;
	pci.continue_timer = timer_alloc(*this, FUNC(voodoo_device::stall_cpu_callback));

	/* allocate memory */
	void *fbmem, *tmumem[2];
	uint32_t tmumem0 = m_tmumem0;
	uint32_t tmumem1 = m_tmumem1;
	if (vd_type <= TYPE_VOODOO_2)
	{
		/* separate FB/TMU memory */
		fbmem = (m_fbmem_alloc = std::make_unique<uint8_t[]>(m_fbmem << 20)).get();
		tmumem[0] = (m_tmumem_alloc[0] = std::make_unique<uint8_t[]>(m_tmumem0 << 20)).get();
		tmumem[1] = (m_tmumem1 != 0) ? (m_tmumem_alloc[1] = std::make_unique<uint8_t[]>(m_tmumem1 << 20)).get() : nullptr;
	}
	else
	{
		/* shared memory */
		tmumem[0] = tmumem[1] = fbmem = (m_fbmem_alloc = std::make_unique<uint8_t[]>(m_fbmem << 20)).get();
		tmumem0 = m_fbmem;
		if (vd_type == TYPE_VOODOO_3)
			tmumem1 = m_fbmem;
	}
=======
u32 voodoo_1_device::reg_triangle_w(u32 chipmask, u32 regnum, u32 data)
{
	return triangle();
}
>>>>>>> 68a2d05d


//-------------------------------------------------
//  reg_nop_w -- write to nopCMD
//-------------------------------------------------

u32 voodoo_1_device::reg_nop_w(u32 chipmask, u32 regnum, u32 data)
{
	// NOP should synchronize the pipeline; in theory we can mostly get away without
	// it, but gtfore06 shows flicker on some golfers if we don't respect it; some
	// games (notably gradius4) take a noticeable hit when this is present, so it
	// may be worth adding an option to not block here
	m_renderer->wait("reg_nop_w");

	if (BIT(data, 0))
		reset_counters();
	if (BIT(data, 1))
		m_reg.write(voodoo_regs::reg_fbiTrianglesOut, 0);
	return 0;
}


//-------------------------------------------------
//  reg_fastfill_w -- write to fastfillCMD
//-------------------------------------------------

u32 voodoo_1_device::reg_fastfill_w(u32 chipmask, u32 regnum, u32 data)
{
	auto &poly = m_renderer->alloc_poly();

	// determine the draw buffer (Banshee and later are hard-coded to the back buffer)
	poly.destbase = draw_buffer_indirect(m_reg.fbz_mode().draw_buffer());
	if (poly.destbase == nullptr)
		return 0;
	poly.depthbase = aux_buffer();
	poly.clipleft = m_reg.clip_left();
	poly.clipright = m_reg.clip_right();
	poly.cliptop = m_reg.clip_top();
	poly.clipbottom = m_reg.clip_bottom();
	poly.color1 = m_reg.color1().argb();
	poly.zacolor = m_reg.za_color();

	// 2 pixels per clock
	return m_renderer->enqueue_fastfill(poly) / 2;
}


//-------------------------------------------------
//  reg_swapbuffer_w -- write to swapbufferCMD
//-------------------------------------------------

u32 voodoo_1_device::reg_swapbuffer_w(u32 chipmask, u32 regnum, u32 data)
{
	// the don't swap value is Voodoo 2-only, masked off by the register engine
	m_vblank_swap_pending = true;
	m_vblank_swap = BIT(data, 1, 8);
	m_vblank_dont_swap = BIT(data, 9);

	// if we're not syncing to the retrace, process the command immediately
	if (!BIT(data, 0))
	{
		swap_buffers();
		return 0;
	}

	// determine how many cycles to wait; we deliberately overshoot here because
	// the final count gets updated on the VBLANK
	return (m_vblank_swap + 1) * clock() / 10;
}


//-------------------------------------------------
//  reg_fogtable_w -- write to fogTable
//-------------------------------------------------

u32 voodoo_1_device::reg_fogtable_w(u32 chipmask, u32 regnum, u32 data)
{
	if (BIT(chipmask, 0)) m_renderer->write_fog(2 * (regnum - voodoo_regs::reg_fogTable), data);
	return 0;
}


//-------------------------------------------------
//  reg_fbiinit_w -- write to an fbiinit register
//-------------------------------------------------

u32 voodoo_1_device::reg_fbiinit_w(u32 chipmask, u32 regnum, u32 data)
{
	if (BIT(chipmask, 0) && m_init_enable.enable_hw_init())
	{
		m_renderer->wait("reg_fbiinit_w");
		m_reg.write(regnum, data);

		// handle resets written to fbiInit0
		if (regnum == voodoo_regs::reg_fbiInit0 && m_reg.fbi_init0().graphics_reset())
			soft_reset();
		if (regnum == voodoo_regs::reg_fbiInit0 && m_reg.fbi_init0().fifo_reset())
			m_pci_fifo.reset();

		// compute FIFO layout when fbiInit0 or fbiInit4 change
		if (regnum == voodoo_regs::reg_fbiInit0 || regnum == voodoo_regs::reg_fbiInit4)
			recompute_fbmem_fifo();

		// recompute video memory when fbiInit1 or fbiInit2 change
		if (regnum == voodoo_regs::reg_fbiInit1 || regnum == voodoo_regs::reg_fbiInit2)
			recompute_video_memory();

		// update Y origina when fbiInit3 changes
		if (regnum == voodoo_regs::reg_fbiInit3)
			m_renderer->set_yorigin(m_reg.fbi_init3().yorigin_subtract());
	}
	return 0;
}


//-------------------------------------------------
//  reg_video_w -- write to a video configuration
//  register; synchronize then recompute everything
//-------------------------------------------------

u32 voodoo_1_device::reg_video_w(u32 chipmask, u32 regnum, u32 data)
{
	if (BIT(chipmask, 0))
	{
		m_renderer->wait("reg_video_w");
		m_reg.write(regnum, data);

		auto const hsync = m_reg.hsync<true>();
		auto const vsync = m_reg.vsync<true>();
		auto const back_porch = m_reg.back_porch<true>();
		auto const video_dimensions = m_reg.video_dimensions<true>();
		if (hsync.raw() != 0 && vsync.raw() != 0 && video_dimensions.raw() != 0 && back_porch.raw() != 0)
		{
			recompute_video_timing(
					hsync.hsync_on(), hsync.hsync_off(),
					video_dimensions.xwidth(), back_porch.horizontal() + 2,
					vsync.vsync_on(), vsync.vsync_off(),
					video_dimensions.yheight(), back_porch.vertical());
		}
	}
	return 0;
}


//-------------------------------------------------
//  reg_clut_w -- write to clutData; mark dirty if
//  changed
//-------------------------------------------------

u32 voodoo_1_device::reg_clut_w(u32 chipmask, u32 regnum, u32 data)
{
	if (BIT(chipmask, 0))
	{
		if (m_reg.fbi_init1().video_timing_reset() == 0)
		{
			int index = BIT(data, 24, 8);
			if (index <= 32 && m_clut[index] != data)
			{
				screen().update_partial(screen().vpos());
				m_clut[index] = data;
				m_clut_dirty = true;
			}
		}
		else
			logerror("clutData ignored because video timing reset = 1\n");
	}
	return 0;
}


//-------------------------------------------------
//  reg_dac_w -- write to dacData
//-------------------------------------------------

u32 voodoo_1_device::reg_dac_w(u32 chipmask, u32 regnum, u32 data)
{
	if (BIT(chipmask, 0))
	{
		// upper 2 address bits are only on Voodoo2+ but are masked by the
		// register entry for Voodoo 1 so safe to just use them as presented
		u32 regnum = BIT(data, 8, 3) + 8 * BIT(data, 12, 2);
		if (!BIT(data, 11))
			m_dac_reg[regnum] = BIT(data, 0, 8);
		else
		{
			// this is just to make startup happy
			m_dac_read_result = m_dac_reg[regnum];
			switch (m_dac_reg[7])
			{
				case 0x01:  m_dac_read_result = 0x55; break;
				case 0x07:  m_dac_read_result = 0x71; break;
				case 0x0b:  m_dac_read_result = 0x79; break;
			}
		}
	}
	return 0;
}


//-------------------------------------------------
//  reg_texture_w -- passive write to a TMU; mark
//  dirty if changed
//-------------------------------------------------

u32 voodoo_1_device::reg_texture_w(u32 chipmask, u32 regnum, u32 data)
{
	if (BIT(chipmask, 1))
	{
		if (data != m_tmu[0].regs().read(regnum))
		{
			m_tmu[0].regs().write(regnum, data);
			m_tmu[0].mark_dirty();
		}
	}
	if (BIT(chipmask, 2))
	{
		if (data != m_tmu[1].regs().read(regnum))
		{
			m_tmu[1].regs().write(regnum, data);
			m_tmu[1].mark_dirty();
		}
	}
	return 0;
}


//-------------------------------------------------
//  reg_palette_w -- passive write to a palette or
//  NCC table; mark dirty if changed
//-------------------------------------------------

u32 voodoo_1_device::reg_palette_w(u32 chipmask, u32 regnum, u32 data)
{
	if (BIT(chipmask, 1)) m_tmu[0].ncc_w(regnum, data);
	if (BIT(chipmask, 2)) m_tmu[1].ncc_w(regnum, data);
	return 0;
}


//-------------------------------------------------
//  adjust_vblank_start_timer -- adjust the VBLANK
//  start timer based on latest information
//-------------------------------------------------

void voodoo_1_device::adjust_vblank_start_timer()
{
	attotime time_until_blank = screen().time_until_pos(m_vsyncstart);
	if (LOG_VBLANK_SWAP)
		logerror("adjust_vblank_start_timer: period: %s\n", time_until_blank.as_string());

	// if zero, adjust to next frame, otherwise we may get stuck in an infinite loop
	if (time_until_blank == attotime::zero)
		time_until_blank = screen().frame_period();
	m_vsync_start_timer->adjust(time_until_blank);
}


//-------------------------------------------------
//  vblank_start -- timer callback for the start
//  of VBLANK
//-------------------------------------------------

void voodoo_1_device::vblank_start(void *ptr, s32 param)
{
	if (LOG_VBLANK_SWAP)
		logerror("--- vblank start\n");

	// flush the pipes
	if (operation_pending())
	{
		if (LOG_VBLANK_SWAP)
			logerror("---- vblank flush begin\n");
		flush_fifos(machine().time());
		if (LOG_VBLANK_SWAP)
			logerror("---- vblank flush end\n");
	}

	// increment the count
	m_vblank_count = std::min(m_vblank_count + 1, 250);

	// logging
	if (LOG_VBLANK_SWAP)
		logerror("---- vblank count = %u swap = %u pending = %u", m_vblank_count, m_vblank_swap, m_vblank_swap_pending);
	if (LOG_VBLANK_SWAP && m_vblank_swap_pending)
		logerror(" (target=%d)", m_vblank_swap);
	if (LOG_VBLANK_SWAP)
		logerror("\n");

	// if we're past the swap count, do the swap
	if (m_vblank_swap_pending && m_vblank_count >= m_vblank_swap)
		swap_buffers();

	// set a timer for the next off state
	m_vsync_stop_timer->adjust(screen().time_until_pos(m_vsyncstop));

	// set internal state and call the client
	m_vblank = true;

	// notify external VBLANK handler on all models
	if (!m_vblank_cb.isnull())
		m_vblank_cb(true);
}


//-------------------------------------------------
//  vblank_stop -- timer callback for the end of
//  VBLANK
//-------------------------------------------------

void voodoo_1_device::vblank_stop(void *ptr, s32 param)
{
	if (LOG_VBLANK_SWAP)
		logerror("--- vblank end\n");

	// set internal state and call the client
	m_vblank = false;

	// notify external VBLANK handler on all models
	if (!m_vblank_cb.isnull())
		m_vblank_cb(false);

	// go to the end of the next frame
	adjust_vblank_start_timer();
}


//-------------------------------------------------
//  swap_buffers -- perform a buffer swap; in most
//  cases this comes at VBLANK time
//-------------------------------------------------

void voodoo_1_device::swap_buffers()
{
	if (LOG_VBLANK_SWAP)
		logerror("--- swap_buffers @ %d\n", screen().vpos());

	// force a partial update
	m_renderer->wait("swap_buffers");
	screen().update_partial(screen().vpos());
	m_video_changed = true;

	// keep a history of swap intervals
	m_reg.update_swap_history(std::min<u8>(m_vblank_count, 15));

	// rotate the buffers; implementation differs between models
	rotate_buffers();

	// decrement the pending count and reset our state
	if (m_swaps_pending != 0)
		m_swaps_pending--;
	m_vblank_count = 0;
	m_vblank_swap_pending = false;

	// reset the last_op_time to now and start processing the next command
	if (operation_pending())
	{
		if (LOG_VBLANK_SWAP)
			logerror("---- swap_buffers flush begin\n");
		flush_fifos(m_operation_end = machine().time());
		if (LOG_VBLANK_SWAP)
			logerror("---- swap_buffers flush end\n");
	}

	// we may be able to unstall now
	if (m_stall_state != NOT_STALLED)
		check_stalled_cpu(machine().time());

	// periodically log rasterizer info
	m_stats.m_swaps++;
	if (m_stats.m_swaps % 1000 == 0)
		m_renderer->dump_rasterizer_stats();

	// update the statistics (debug)
	if (DEBUG_STATS)
	{
		if (m_stats.displayed())
		{
			update_statistics(true);
			m_stats.update_string(screen().visible_area(), m_reg.swap_history());
		}
		m_stats.reset();
	}
}


//-------------------------------------------------
//  rotate_buffers -- rotate the buffers according
//  to the current buffer config; this is split
//  out so later devices can override
//-------------------------------------------------

void voodoo_1_device::rotate_buffers()
{
	if (!m_vblank_dont_swap)
	{
		u32 buffers = (m_rgboffs[2] == ~0) ? 2 : 3;
		m_frontbuf = (m_frontbuf + 1) % buffers;
		m_backbuf = (m_frontbuf + 1) % buffers;
	}
}


//-------------------------------------------------
//  update_common -- shared update function
//-------------------------------------------------

int voodoo_1_device::update_common(bitmap_rgb32 &bitmap, const rectangle &cliprect, rgb_t const *pens)
{
	// flush the pipes
	if (operation_pending())
	{
		if (LOG_VBLANK_SWAP)
			logerror("---- update flush begin\n");
		flush_fifos(machine().time());
		if (LOG_VBLANK_SWAP)
			logerror("---- update flush end\n");
	}

	// reset the video changed flag
	bool changed = m_video_changed;
	m_video_changed = false;

	// select the buffer to draw
	int drawbuf = m_frontbuf;
	if (DEBUG_BACKBUF && machine().input().code_pressed(KEYCODE_L))
		drawbuf = m_backbuf;

	// copy from the current front buffer
	u32 rowpixels = m_renderer->rowpixels();
	u16 *buffer_base = draw_buffer(drawbuf);
	if (LOG_VBLANK_SWAP) logerror("--- update_common %d-%d @ %d from %08X\n", cliprect.min_y, cliprect.max_y, screen().vpos(), u32((u8 *)buffer_base - m_fbram));
	for (s32 y = cliprect.min_y; y <= cliprect.max_y; y++)
	{
		if (y < m_yoffs)
			continue;
		u16 const *const src = buffer_base + (y - m_yoffs) * rowpixels - m_xoffs;
		u32 *dst = &bitmap.pix(y);
		for (s32 x = cliprect.min_x; x <= cliprect.max_x; x++)
			dst[x] = pens[src[x]];
	}

	// update stats display
	if (DEBUG_STATS && m_stats.update_display_state(machine().input().code_pressed(KEYCODE_BACKSLASH)))
		popmessage(m_stats.string(), 0, 0);

	// overwrite with the depth buffer if debugging and the ENTER key is pressed
	if (DEBUG_DEPTH && machine().input().code_pressed(KEYCODE_ENTER))
		for (s32 y = cliprect.min_y; y <= cliprect.max_y; y++)
		{
			u16 const *const src = aux_buffer() + (y - m_yoffs) * rowpixels - m_xoffs;
			u32 *const dst = &bitmap.pix(y);
			for (s32 x = cliprect.min_x; x <= cliprect.max_x; x++)
				dst[x] = ((src[x] << 8) & 0xff0000) | ((src[x] >> 0) & 0xff00) | ((src[x] >> 8) & 0xff);
		}

	return changed;
}


//-------------------------------------------------
//  recompute_video_timing -- given hsync and
//  vsync parameter, find the best match for known
//  monitor types and select the best fit
//-------------------------------------------------

void voodoo_1_device::recompute_video_timing(u32 hsyncon, u32 hsyncoff, u32 hvis, u32 hbp, u32 vsyncon, u32 vsyncoff, u32 vvis, u32 vbp)
{
	u32 htotal = hsyncoff + 1 + hsyncon + 1;
	u32 vtotal = vsyncoff + vsyncon;

	// create a new visarea from the backporch and visible values
	rectangle visarea(hbp, hbp + std::max(s32(hvis) - 1, 0), vbp, vbp + std::max(s32(vvis) - 1, 0));

	// keep within bounds
	visarea.max_x = std::min<s32>(visarea.max_x, htotal - 1);
	visarea.max_y = std::min<s32>(visarea.max_y, vtotal - 1);

	// compute the new period for standard res, medium res, and VGA res
	attoseconds_t stdperiod = HZ_TO_ATTOSECONDS(15750) * vtotal;
	attoseconds_t medperiod = HZ_TO_ATTOSECONDS(25000) * vtotal;
	attoseconds_t vgaperiod = HZ_TO_ATTOSECONDS(31500) * vtotal;

	// compute a diff against the current refresh period
	attoseconds_t refresh = screen().frame_period().attoseconds();
	attoseconds_t stddiff = std::abs(stdperiod - refresh);
	attoseconds_t meddiff = std::abs(medperiod - refresh);
	attoseconds_t vgadiff = std::abs(vgaperiod - refresh);

	logerror("hSync=%d-%d, bp=%d, vis=%d  vSync=%d-%d, bp=%d, vis=%d\n", hsyncon, hsyncoff, hbp, hvis, vsyncon, vsyncoff, vbp, vvis);
	logerror("Horiz: %d-%d (%d total)  Vert: %d-%d (%d total) -- ", visarea.min_x, visarea.max_x, htotal, visarea.min_y, visarea.max_y, vtotal);

	// configure the screen based on which one matches the closest
	if (stddiff < meddiff && stddiff < vgadiff)
	{
		screen().configure(htotal, vtotal, visarea, stdperiod);
		logerror("Standard resolution, %f Hz\n", ATTOSECONDS_TO_HZ(stdperiod));
	}
	else if (meddiff < vgadiff)
	{
		screen().configure(htotal, vtotal, visarea, medperiod);
		logerror("Medium resolution, %f Hz\n", ATTOSECONDS_TO_HZ(medperiod));
	}
	else
	{
		screen().configure(htotal, vtotal, visarea, vgaperiod);
		logerror("VGA resolution, %f Hz\n", ATTOSECONDS_TO_HZ(vgaperiod));
	}

	// configure the new framebuffer info
	m_width = hvis;
	m_height = vvis;
	m_xoffs = hbp;
	m_yoffs = vbp;
	m_vsyncstart = vsyncoff;
	m_vsyncstop = vsyncon;
	logerror("yoffs: %d vsyncstart: %d vsyncstop: %d\n", vbp, m_vsyncstart, m_vsyncstop);

	adjust_vblank_start_timer();
}


//-------------------------------------------------
//  recompute_video_memory -- compute the layout
//  of video memory
//-------------------------------------------------

void voodoo_1_device::recompute_video_memory()
{
	// configuration is either double-buffered (0) or triple-buffered (1)
	u32 config = m_reg.fbi_init2().enable_triple_buf();

	// 4-bit tile count; tiles are 64x16
	u32 xtiles = m_reg.fbi_init1().x_video_tiles();
	recompute_video_memory_common(config, xtiles * 64);
}


//-------------------------------------------------
//  recompute_video_memory_common -- core logic
//  for video memory layout based on 2-bit config
//  and the computed rowpixels
//-------------------------------------------------

void voodoo_1_device::recompute_video_memory_common(u32 config, u32 rowpixels)
{
	// remember the front buffer configuration to check for changes
	u16 *starting_front = front_buffer();
	u32 starting_rowpix = m_renderer->rowpixels();

	// first RGB buffer always starts at 0
	m_rgboffs[0] = 0;

	// second RGB buffer starts immediately afterwards
	u32 const buffer_pages = m_reg.fbi_init2().video_buffer_offset();
	m_rgboffs[1] = buffer_pages * 0x1000;

	// remaining buffers are based on the config
	switch (config)
	{
		case 3: // reserved
//          logerror("VOODOO.ERROR:Unexpected memory configuration in recompute_video_memory!\n");
			[[fallthrough]];
		case 0: // 2 color buffers, 1 aux buffer
			m_rgboffs[2] = ~0;
			m_auxoffs = 2 * buffer_pages * 0x1000;
			break;

		case 1: // 3 color buffers, 0 aux buffers
			m_rgboffs[2] = 2 * buffer_pages * 0x1000;
			m_auxoffs = ~0;
			break;

		case 2: // 3 color buffers, 1 aux buffers
			m_rgboffs[2] = 2 * buffer_pages * 0x1000;
			m_auxoffs = 3 * buffer_pages * 0x1000;
			break;
	}

	// clamp the RGB buffers to video memory
	for (int buf = 0; buf < 3; buf++)
		if (m_rgboffs[buf] != ~0 && m_rgboffs[buf] > m_fbmask)
			m_rgboffs[buf] = m_fbmask;

	// clamp the aux buffer to video memory
	if (m_auxoffs != ~0 && m_auxoffs > m_fbmask)
		m_auxoffs = m_fbmask;

	// reset our front/back buffers if they are out of range
	if (m_rgboffs[2] == ~0)
	{
		if (m_frontbuf == 2)
			m_frontbuf = 0;
		if (m_backbuf == 2)
			m_backbuf = 0;
	}

	// mark video changed if the front buffer configuration is different
	if (front_buffer() != starting_front || rowpixels != starting_rowpix)
		m_video_changed = true;
	m_renderer->set_rowpixels(rowpixels);
}


//-------------------------------------------------
//  triangle - execute the 'triangle' command
//-------------------------------------------------

s32 voodoo_1_device::triangle()
{
	g_profiler.start(PROFILER_USER2);

	// allocate polygon information now
	auto &poly = m_renderer->alloc_poly();

	// determine the draw buffer
	poly.destbase = draw_buffer_indirect(m_reg.fbz_mode().draw_buffer());
	if (poly.destbase == nullptr)
		return TRIANGLE_SETUP_CLOCKS;
	poly.depthbase = aux_buffer();
	poly.clipleft = m_reg.clip_left();
	poly.clipright = m_reg.clip_right();
	poly.cliptop = m_reg.clip_top();
	poly.clipbottom = m_reg.clip_bottom();

	// fill in triangle parameters
	poly.ax = m_reg.ax();
	poly.ay = m_reg.ay();
	poly.startr = m_reg.start_r();
	poly.startg = m_reg.start_g();
	poly.startb = m_reg.start_b();
	poly.starta = m_reg.start_a();
	poly.startz = m_reg.start_z();
	poly.startw = m_reg.start_w();
	poly.drdx = m_reg.dr_dx();
	poly.dgdx = m_reg.dg_dx();
	poly.dbdx = m_reg.db_dx();
	poly.dadx = m_reg.da_dx();
	poly.dzdx = m_reg.dz_dx();
	poly.dwdx = m_reg.dw_dx();
	poly.drdy = m_reg.dr_dy();
	poly.dgdy = m_reg.dg_dy();
	poly.dbdy = m_reg.db_dy();
	poly.dady = m_reg.da_dy();
	poly.dzdy = m_reg.dz_dy();
	poly.dwdy = m_reg.dw_dy();

	// perform subpixel adjustments -- note that the documentation indicates this
	// is done in the internal registers, so do it there
	if (m_reg.fbz_colorpath().cca_subpixel_adjust())
	{
		s32 dx = 8 - (poly.ax & 15);
		s32 dy = 8 - (poly.ay & 15);

		// adjust iterated R,G,B,A and W/Z
		m_reg.write(voodoo_regs::reg_startR, poly.startr += (dy * poly.drdy + dx * poly.drdx) >> 4);
		m_reg.write(voodoo_regs::reg_startG, poly.startg += (dy * poly.dgdy + dx * poly.dgdx) >> 4);
		m_reg.write(voodoo_regs::reg_startB, poly.startb += (dy * poly.dbdy + dx * poly.dbdx) >> 4);
		m_reg.write(voodoo_regs::reg_startA, poly.starta += (dy * poly.dady + dx * poly.dadx) >> 4);
		m_reg.write(voodoo_regs::reg_startZ, poly.startz += (dy * poly.dzdy + dx * poly.dzdx) >> 4);
		m_reg.write_start_w(poly.startw += (dy * poly.dwdy + dx * poly.dwdx) >> 4);

		// adjust iterated W/S/T for TMU 0
		auto &tmu0regs = m_tmu[0].regs();
		tmu0regs.write_start_w(tmu0regs.start_w() + ((dy * tmu0regs.dw_dy() + dx * tmu0regs.dw_dx()) >> 4));
		tmu0regs.write_start_s(tmu0regs.start_s() + ((dy * tmu0regs.ds_dy() + dx * tmu0regs.ds_dx()) >> 4));
		tmu0regs.write_start_t(tmu0regs.start_t() + ((dy * tmu0regs.dt_dy() + dx * tmu0regs.dt_dx()) >> 4));

		// adjust iterated W/S/T for TMU 1
		if (BIT(m_chipmask, 2))
		{
			auto &tmu1regs = m_tmu[1].regs();
			tmu1regs.write_start_w(tmu1regs.start_w() + ((dy * tmu1regs.dw_dy() + dx * tmu1regs.dw_dx()) >> 4));
			tmu1regs.write_start_s(tmu1regs.start_s() + ((dy * tmu1regs.ds_dy() + dx * tmu1regs.ds_dx()) >> 4));
			tmu1regs.write_start_t(tmu1regs.start_t() + ((dy * tmu1regs.dt_dy() + dx * tmu1regs.dt_dx()) >> 4));
		}
	}

	// fill in texture 0 parameters
	poly.tex0 = nullptr;
	if (poly.raster.texmode0().raw() != 0xffffffff)
	{
		auto &tmu0regs = m_tmu[0].regs();
		poly.starts0 = tmu0regs.start_s();
		poly.startt0 = tmu0regs.start_t();
		poly.startw0 = tmu0regs.start_w();
		poly.ds0dx = tmu0regs.ds_dx();
		poly.dt0dx = tmu0regs.dt_dx();
		poly.dw0dx = tmu0regs.dw_dx();
		poly.ds0dy = tmu0regs.ds_dy();
		poly.dt0dy = tmu0regs.dt_dy();
		poly.dw0dy = tmu0regs.dw_dy();
		poly.tex0 = &m_tmu[0].prepare_texture(*m_renderer.get());
		if (DEBUG_STATS)
			m_stats.m_texture_mode[tmu0regs.texture_mode().format()]++;
	}

	// fill in texture 1 parameters
	poly.tex1 = nullptr;
	if (poly.raster.texmode1().raw() != 0xffffffff)
	{
		auto &tmu1regs = m_tmu[1].regs();
		poly.starts1 = tmu1regs.start_s();
		poly.startt1 = tmu1regs.start_t();
		poly.startw1 = tmu1regs.start_w();
		poly.ds1dx = tmu1regs.ds_dx();
		poly.dt1dx = tmu1regs.dt_dx();
		poly.dw1dx = tmu1regs.dw_dx();
		poly.ds1dy = tmu1regs.ds_dy();
		poly.dt1dy = tmu1regs.dt_dy();
		poly.dw1dy = tmu1regs.dw_dy();
		poly.tex1 = &m_tmu[1].prepare_texture(*m_renderer.get());
		if (DEBUG_STATS)
			m_stats.m_texture_mode[tmu1regs.texture_mode().format()]++;
	}

	// fill in color parameters
	poly.color0 = m_reg.color0().argb();
	poly.color1 = m_reg.color1().argb();
	poly.chromakey = m_reg.chroma_key().argb();
	poly.fogcolor = m_reg.fog_color().argb();
	poly.zacolor = m_reg.za_color();
	poly.stipple = m_reg.stipple();
	poly.alpharef = m_reg.alpha_mode().alpharef();

	// fill in the vertex data
	voodoo_renderer::vertex_t vert[3];
	vert[0].x = float(m_reg.ax()) * (1.0f / 16.0f);
	vert[0].y = float(m_reg.ay()) * (1.0f / 16.0f);
	vert[1].x = float(m_reg.bx()) * (1.0f / 16.0f);
	vert[1].y = float(m_reg.by()) * (1.0f / 16.0f);
	vert[2].x = float(m_reg.cx()) * (1.0f / 16.0f);
	vert[2].y = float(m_reg.cy()) * (1.0f / 16.0f);

	// enqueue a triangle
	s32 pixels = m_renderer->enqueue_triangle(poly, vert);

	// update stats
	m_reg.add(voodoo_regs::reg_fbiTrianglesOut, 1);
	if (DEBUG_STATS)
		m_stats.m_triangles++;

	g_profiler.stop();

	if (LOG_REGISTERS)
		logerror("cycles = %d\n", TRIANGLE_SETUP_CLOCKS + pixels);

	// 1 pixel per clock, plus some setup time
	return TRIANGLE_SETUP_CLOCKS + pixels;
}


//-------------------------------------------------
//  accumulate_statistics - add the statistics
//  from the given thread block to the shared
//  statistics
//-------------------------------------------------

void voodoo_1_device::accumulate_statistics(thread_stats_block const &block)
{
	// update live voodoo statistics
	m_reg.add(voodoo_regs::reg_fbiPixelsIn, block.pixels_in);
	m_reg.add(voodoo_regs::reg_fbiPixelsOut, block.pixels_out);
	m_reg.add(voodoo_regs::reg_fbiChromaFail, block.chroma_fail);
	m_reg.add(voodoo_regs::reg_fbiZfuncFail, block.zfunc_fail);
	m_reg.add(voodoo_regs::reg_fbiAfuncFail, block.afunc_fail);

	// update emulation statistics
	if (DEBUG_STATS)
		m_stats.add_emulation_stats(block);
}


//-------------------------------------------------
//  update_statistics - gather statistics from
//  all threads and then reset the thread-local
//  information
//-------------------------------------------------

void voodoo_1_device::update_statistics(bool accumulate)
{
	// accumulate/reset statistics from all units
	for (auto &stats : m_renderer->thread_stats())
	{
		if (accumulate)
			accumulate_statistics(stats);
		stats.reset();
	}

	// accumulate/reset statistics from the LFB
	if (accumulate)
		accumulate_statistics(m_lfb_stats);
	m_lfb_stats.reset();
}


//-------------------------------------------------
//  reset_counters - reset the exposed statistics
//  counters to 0
//-------------------------------------------------

void voodoo_1_device::reset_counters()
{
	update_statistics(false);
	m_reg.write(voodoo_regs::reg_fbiPixelsIn, 0);
	m_reg.write(voodoo_regs::reg_fbiChromaFail, 0);
	m_reg.write(voodoo_regs::reg_fbiZfuncFail, 0);
	m_reg.write(voodoo_regs::reg_fbiAfuncFail, 0);
	m_reg.write(voodoo_regs::reg_fbiPixelsOut, 0);
}


//-------------------------------------------------
//  check_stalled_cpu - determine if it's time to
//  un-stall a CPU given pending operations
//-------------------------------------------------

void voodoo_1_device::check_stalled_cpu(attotime current_time)
{
	bool resume = false;

	// flush anything we can
	if (operation_pending())
		flush_fifos(current_time);

	// if we're just stalled until the LWM is passed, see if we're ok now
	if (m_stall_state == STALLED_UNTIL_FIFO_LWM)
	{
		// if there's room in the memory FIFO now, we can proceed
		if (m_reg.fbi_init0().enable_memory_fifo())
		{
			if (m_fbmem_fifo.items() < 2 * 32 * m_reg.fbi_init0().memory_fifo_hwm())
				resume = true;
		}
		else if (m_pci_fifo.space() > 2 * m_reg.fbi_init0().pci_fifo_lwm())
			resume = true;
	}

	// if we're stalled until the FIFOs are empty, check now
	else if (m_stall_state == STALLED_UNTIL_FIFO_EMPTY)
	{
		if (m_reg.fbi_init0().enable_memory_fifo())
		{
			if (m_fbmem_fifo.empty() && m_pci_fifo.empty())
				resume = true;
		}
		else if (m_pci_fifo.empty())
			resume = true;
	}

	// resume if necessary
	if (resume || !operation_pending())
	{
		if (LOG_FIFO)
			logerror("VOODOO.FIFO:Stall condition cleared; resuming\n");
		m_stall_state = NOT_STALLED;

		// either call the callback, or trigger the trigger
		if (!m_stall_cb.isnull())
			m_stall_cb(false);
		else
			machine().scheduler().trigger(m_stall_trigger);
	}

	// if not, set a timer for the next one
	else
		m_stall_resume_timer->adjust(m_operation_end - current_time);
}


//-------------------------------------------------
//  stall_cpu - stall our associated CPU until
//  operations are complete
//-------------------------------------------------

void voodoo_1_device::stall_cpu(stall_state state)
{
	// sanity check
	assert(operation_pending());

	// set the state and update statistics
	m_stall_state = state;
	if (DEBUG_STATS)
		m_stats.m_stalls++;

	// either call the callback, or spin the CPU
	if (!m_stall_cb.isnull())
		m_stall_cb(true);
	else
		m_cpu->spin_until_trigger(m_stall_trigger);

	// set a timer to clear the stall
	m_stall_resume_timer->adjust(m_operation_end - machine().time());
}


//-------------------------------------------------
//  stall_resume_callback - timer callback to
//  check the stall state for our CPU
//-------------------------------------------------

void voodoo_1_device::stall_resume_callback(void *ptr, s32 param)
{
	check_stalled_cpu(machine().time());
}


//**************************************************************************
//  VOODOO 1 REGISTER MAP
//**************************************************************************

#define REGISTER_ENTRY(name, reader, writer, bits, chips, sync, fifo) \
	{ static_register_table_entry<voodoo_1_device>::make_mask(bits), register_table_entry::CHIPMASK_##chips | register_table_entry::SYNC_##sync | register_table_entry::FIFO_##fifo, #name, &voodoo_1_device::reg_##writer##_w, &voodoo_1_device::reg_##reader##_r },

#define RESERVED_ENTRY REGISTER_ENTRY(reserved, invalid, invalid, 32, FBI, NOSYNC, FIFO)

#define RESERVED_ENTRY_x8 RESERVED_ENTRY RESERVED_ENTRY RESERVED_ENTRY RESERVED_ENTRY RESERVED_ENTRY RESERVED_ENTRY RESERVED_ENTRY RESERVED_ENTRY

static_register_table_entry<voodoo_1_device> const voodoo_1_device::s_register_table[256] =
{
	//             name             rd handler   wr handler  bits chips     sync?     fifo?
	REGISTER_ENTRY(status,          status,      unimplemented,32,FBI,      NOSYNC,   FIFO)    // 000
	RESERVED_ENTRY                                                                             // 004
	REGISTER_ENTRY(vertexAx,        invalid,     passive,     16, FBI_TREX, NOSYNC,   FIFO)    // 008
	REGISTER_ENTRY(vertexAy,        invalid,     passive,     16, FBI_TREX, NOSYNC,   FIFO)    // 00c
	REGISTER_ENTRY(vertexBx,        invalid,     passive,     16, FBI_TREX, NOSYNC,   FIFO)    // 010
	REGISTER_ENTRY(vertexBy,        invalid,     passive,     16, FBI_TREX, NOSYNC,   FIFO)    // 014
	REGISTER_ENTRY(vertexCx,        invalid,     passive,     16, FBI_TREX, NOSYNC,   FIFO)    // 018
	REGISTER_ENTRY(vertexCy,        invalid,     passive,     16, FBI_TREX, NOSYNC,   FIFO)    // 01c
	//             name             rd handler   wr handler  bits chips     sync?     fifo?
	REGISTER_ENTRY(startR,          invalid,     passive,     24, FBI,      NOSYNC,   FIFO)    // 020
	REGISTER_ENTRY(startG,          invalid,     passive,     24, FBI,      NOSYNC,   FIFO)    // 024
	REGISTER_ENTRY(startB,          invalid,     passive,     24, FBI,      NOSYNC,   FIFO)    // 028
	REGISTER_ENTRY(startZ,          invalid,     passive,     32, FBI,      NOSYNC,   FIFO)    // 02c
	REGISTER_ENTRY(startA,          invalid,     passive,     24, FBI,      NOSYNC,   FIFO)    // 030
	REGISTER_ENTRY(startS,          invalid,     starts,      32, TREX,     NOSYNC,   FIFO)    // 034
	REGISTER_ENTRY(startT,          invalid,     startt,      32, TREX,     NOSYNC,   FIFO)    // 038
	REGISTER_ENTRY(startW,          invalid,     startw,      32, FBI_TREX, NOSYNC,   FIFO)    // 03c
	//             name             rd handler   wr handler  bits chips     sync?     fifo?
	REGISTER_ENTRY(dRdX,            invalid,     passive,     24, FBI,      NOSYNC,   FIFO)    // 040
	REGISTER_ENTRY(dGdX,            invalid,     passive,     24, FBI,      NOSYNC,   FIFO)    // 044
	REGISTER_ENTRY(dBdX,            invalid,     passive,     24, FBI,      NOSYNC,   FIFO)    // 048
	REGISTER_ENTRY(dZdX,            invalid,     passive,     32, FBI,      NOSYNC,   FIFO)    // 04c
	REGISTER_ENTRY(dAdX,            invalid,     passive,     24, FBI,      NOSYNC,   FIFO)    // 050
	REGISTER_ENTRY(dSdX,            invalid,     dsdx,        32, TREX,     NOSYNC,   FIFO)    // 054
	REGISTER_ENTRY(dTdX,            invalid,     dtdx,        32, TREX,     NOSYNC,   FIFO)    // 058
	REGISTER_ENTRY(dWdX,            invalid,     dwdx,        32, FBI_TREX, NOSYNC,   FIFO)    // 05c
	//             name             rd handler   wr handler  bits chips     sync?     fifo?
	REGISTER_ENTRY(dRdY,            invalid,     passive,     24, FBI,      NOSYNC,   FIFO)    // 060
	REGISTER_ENTRY(dGdY,            invalid,     passive,     24, FBI,      NOSYNC,   FIFO)    // 064
	REGISTER_ENTRY(dBdY,            invalid,     passive,     24, FBI,      NOSYNC,   FIFO)    // 068
	REGISTER_ENTRY(dZdY,            invalid,     passive,     32, FBI,      NOSYNC,   FIFO)    // 06c
	REGISTER_ENTRY(dAdY,            invalid,     passive,     24, FBI,      NOSYNC,   FIFO)    // 070
	REGISTER_ENTRY(dSdY,            invalid,     dsdy,        32, TREX,     NOSYNC,   FIFO)    // 074
	REGISTER_ENTRY(dTdY,            invalid,     dtdy,        32, TREX,     NOSYNC,   FIFO)    // 078
	REGISTER_ENTRY(dWdY,            invalid,     dwdy,        32, FBI_TREX, NOSYNC,   FIFO)    // 07c
	//             name             rd handler   wr handler  bits chips     sync?     fifo?
	REGISTER_ENTRY(triangleCMD,     invalid,     triangle,    32, FBI_TREX, NOSYNC,   FIFO)    // 080
	RESERVED_ENTRY                                                                             // 084
	REGISTER_ENTRY(fvertexAx,       invalid,     fpassive_4,  32, FBI_TREX, NOSYNC,   FIFO)    // 088
	REGISTER_ENTRY(fvertexAy,       invalid,     fpassive_4,  32, FBI_TREX, NOSYNC,   FIFO)    // 08c
	REGISTER_ENTRY(fvertexBx,       invalid,     fpassive_4,  32, FBI_TREX, NOSYNC,   FIFO)    // 090
	REGISTER_ENTRY(fvertexBy,       invalid,     fpassive_4,  32, FBI_TREX, NOSYNC,   FIFO)    // 094
	REGISTER_ENTRY(fvertexCx,       invalid,     fpassive_4,  32, FBI_TREX, NOSYNC,   FIFO)    // 098
	REGISTER_ENTRY(fvertexCy,       invalid,     fpassive_4,  32, FBI_TREX, NOSYNC,   FIFO)    // 09c
	//             name             rd handler   wr handler  bits chips     sync?     fifo?
	REGISTER_ENTRY(fstartR,         invalid,     fpassive_12, 32, FBI,      NOSYNC,   FIFO)    // 0a0
	REGISTER_ENTRY(fstartG,         invalid,     fpassive_12, 32, FBI,      NOSYNC,   FIFO)    // 0a4
	REGISTER_ENTRY(fstartB,         invalid,     fpassive_12, 32, FBI,      NOSYNC,   FIFO)    // 0a8
	REGISTER_ENTRY(fstartZ,         invalid,     fpassive_12, 32, FBI,      NOSYNC,   FIFO)    // 0ac
	REGISTER_ENTRY(fstartA,         invalid,     fpassive_12, 32, FBI,      NOSYNC,   FIFO)    // 0b0
	REGISTER_ENTRY(fstartS,         invalid,     fstarts,     32, TREX,     NOSYNC,   FIFO)    // 0b4
	REGISTER_ENTRY(fstartT,         invalid,     fstartt,     32, TREX,     NOSYNC,   FIFO)    // 0b8
	REGISTER_ENTRY(fstartW,         invalid,     fstartw,     32, FBI_TREX, NOSYNC,   FIFO)    // 0bc
	//             name             rd handler   wr handler  bits chips     sync?     fifo?
	REGISTER_ENTRY(fdRdX,           invalid,     fpassive_12, 32, FBI,      NOSYNC,   FIFO)    // 0c0
	REGISTER_ENTRY(fdGdX,           invalid,     fpassive_12, 32, FBI,      NOSYNC,   FIFO)    // 0c4
	REGISTER_ENTRY(fdBdX,           invalid,     fpassive_12, 32, FBI,      NOSYNC,   FIFO)    // 0c8
	REGISTER_ENTRY(fdZdX,           invalid,     fpassive_12, 32, FBI,      NOSYNC,   FIFO)    // 0cc
	REGISTER_ENTRY(fdAdX,           invalid,     fpassive_12, 32, FBI,      NOSYNC,   FIFO)    // 0d0
	REGISTER_ENTRY(fdSdX,           invalid,     fdsdx,       32, TREX,     NOSYNC,   FIFO)    // 0d4
	REGISTER_ENTRY(fdTdX,           invalid,     fdtdx,       32, TREX,     NOSYNC,   FIFO)    // 0d8
	REGISTER_ENTRY(fdWdX,           invalid,     fdwdx,       32, FBI_TREX, NOSYNC,   FIFO)    // 0dc
	//             name             rd handler   wr handler  bits chips     sync?     fifo?
	REGISTER_ENTRY(fdRdY,           invalid,     fpassive_12, 32, FBI,      NOSYNC,   FIFO)    // 0e0
	REGISTER_ENTRY(fdGdY,           invalid,     fpassive_12, 32, FBI,      NOSYNC,   FIFO)    // 0e4
	REGISTER_ENTRY(fdBdY,           invalid,     fpassive_12, 32, FBI,      NOSYNC,   FIFO)    // 0e8
	REGISTER_ENTRY(fdZdY,           invalid,     fpassive_12, 32, FBI,      NOSYNC,   FIFO)    // 0ec
	REGISTER_ENTRY(fdAdY,           invalid,     fpassive_12, 32, FBI,      NOSYNC,   FIFO)    // 0f0
	REGISTER_ENTRY(fdSdY,           invalid,     fdsdy,       32, TREX,     NOSYNC,   FIFO)    // 0f4
	REGISTER_ENTRY(fdTdY,           invalid,     fdtdy,       32, TREX,     NOSYNC,   FIFO)    // 0f8
	REGISTER_ENTRY(fdWdY,           invalid,     fdwdy,       32, FBI_TREX, NOSYNC,   FIFO)    // 0fc
	//             name             rd handler   wr handler  bits chips     sync?     fifo?
	REGISTER_ENTRY(ftriangleCMD,    invalid,     triangle,    32, FBI_TREX, NOSYNC,   FIFO)    // 100
	REGISTER_ENTRY(fbzColorPath,    passive,     passive,     28, FBI_TREX, NOSYNC,   FIFO)    // 104
	REGISTER_ENTRY(fogMode,         passive,     passive,      6, FBI_TREX, NOSYNC,   FIFO)    // 108
	REGISTER_ENTRY(alphaMode,       passive,     passive,     32, FBI_TREX, NOSYNC,   FIFO)    // 10c
	REGISTER_ENTRY(fbzMode,         passive,     passive,     21, FBI_TREX,   SYNC,   FIFO)    // 110
	REGISTER_ENTRY(lfbMode,         passive,     passive,     17, FBI_TREX,   SYNC,   FIFO)    // 114
	REGISTER_ENTRY(clipLeftRight,   passive,     passive,     26, FBI_TREX,   SYNC,   FIFO)    // 118
	REGISTER_ENTRY(clipLowYHighY,   passive,     passive,     26, FBI_TREX,   SYNC,   FIFO)    // 11c
	//             name             rd handler   wr handler  bits chips     sync?     fifo?
	REGISTER_ENTRY(nopCMD,          invalid,     nop,          1, FBI_TREX,   SYNC,   FIFO)    // 120
	REGISTER_ENTRY(fastfillCMD,     invalid,     fastfill,     0, FBI,        SYNC,   FIFO)    // 124
	REGISTER_ENTRY(swapbufferCMD,   invalid,     swapbuffer,   9, FBI,        SYNC,   FIFO)    // 128
	REGISTER_ENTRY(fogColor,        invalid,     passive,     24, FBI,        SYNC,   FIFO)    // 12c
	REGISTER_ENTRY(zaColor,         invalid,     passive,     32, FBI,        SYNC,   FIFO)    // 130
	REGISTER_ENTRY(chromaKey,       invalid,     passive,     24, FBI,        SYNC,   FIFO)    // 134
	RESERVED_ENTRY                                                                             // 138
	RESERVED_ENTRY                                                                             // 13c
	//             name             rd handler   wr handler  bits chips     sync?     fifo?
	REGISTER_ENTRY(stipple,         passive,     passive,     32, FBI,        SYNC,   FIFO)    // 140
	REGISTER_ENTRY(color0,          passive,     passive,     32, FBI,        SYNC,   FIFO)    // 144
	REGISTER_ENTRY(color1,          passive,     passive,     32, FBI,        SYNC,   FIFO)    // 148
	REGISTER_ENTRY(fbiPixelsIn,     stats,       invalid,     24, FBI,          NA,     NA)    // 14c
	REGISTER_ENTRY(fbiChromaFail,   stats,       invalid,     24, FBI,          NA,     NA)    // 150
	REGISTER_ENTRY(fbiZfuncFail,    stats,       invalid,     24, FBI,          NA,     NA)    // 154
	REGISTER_ENTRY(fbiAfuncFail,    stats,       invalid,     24, FBI,          NA,     NA)    // 158
	REGISTER_ENTRY(fbiPixelsOut,    stats,       invalid,     24, FBI,          NA,     NA)    // 15c
	//             name             rd handler   wr handler  bits chips     sync?     fifo?
	REGISTER_ENTRY(fogTable[0],     invalid,     fogtable,    32, FBI,        SYNC,   FIFO)    // 160
	REGISTER_ENTRY(fogTable[1],     invalid,     fogtable,    32, FBI,        SYNC,   FIFO)    // 164
	REGISTER_ENTRY(fogTable[2],     invalid,     fogtable,    32, FBI,        SYNC,   FIFO)    // 168
	REGISTER_ENTRY(fogTable[3],     invalid,     fogtable,    32, FBI,        SYNC,   FIFO)    // 16c
	REGISTER_ENTRY(fogTable[4],     invalid,     fogtable,    32, FBI,        SYNC,   FIFO)    // 170
	REGISTER_ENTRY(fogTable[5],     invalid,     fogtable,    32, FBI,        SYNC,   FIFO)    // 174
	REGISTER_ENTRY(fogTable[6],     invalid,     fogtable,    32, FBI,        SYNC,   FIFO)    // 178
	REGISTER_ENTRY(fogTable[7],     invalid,     fogtable,    32, FBI,        SYNC,   FIFO)    // 17c
	//             name             rd handler   wr handler  bits chips     sync?     fifo?
	REGISTER_ENTRY(fogTable[8],     invalid,     fogtable,    32, FBI,        SYNC,   FIFO)    // 180
	REGISTER_ENTRY(fogTable[9],     invalid,     fogtable,    32, FBI,        SYNC,   FIFO)    // 184
	REGISTER_ENTRY(fogTable[10],    invalid,     fogtable,    32, FBI,        SYNC,   FIFO)    // 188
	REGISTER_ENTRY(fogTable[11],    invalid,     fogtable,    32, FBI,        SYNC,   FIFO)    // 18c
	REGISTER_ENTRY(fogTable[12],    invalid,     fogtable,    32, FBI,        SYNC,   FIFO)    // 190
	REGISTER_ENTRY(fogTable[13],    invalid,     fogtable,    32, FBI,        SYNC,   FIFO)    // 194
	REGISTER_ENTRY(fogTable[14],    invalid,     fogtable,    32, FBI,        SYNC,   FIFO)    // 198
	REGISTER_ENTRY(fogTable[15],    invalid,     fogtable,    32, FBI,        SYNC,   FIFO)    // 19c
	//             name             rd handler   wr handler  bits chips     sync?     fifo?
	REGISTER_ENTRY(fogTable[16],    invalid,     fogtable,    32, FBI,        SYNC,   FIFO)    // 1a0
	REGISTER_ENTRY(fogTable[17],    invalid,     fogtable,    32, FBI,        SYNC,   FIFO)    // 1a4
	REGISTER_ENTRY(fogTable[18],    invalid,     fogtable,    32, FBI,        SYNC,   FIFO)    // 1a8
	REGISTER_ENTRY(fogTable[19],    invalid,     fogtable,    32, FBI,        SYNC,   FIFO)    // 1ac
	REGISTER_ENTRY(fogTable[20],    invalid,     fogtable,    32, FBI,        SYNC,   FIFO)    // 1b0
	REGISTER_ENTRY(fogTable[21],    invalid,     fogtable,    32, FBI,        SYNC,   FIFO)    // 1b4
	REGISTER_ENTRY(fogTable[22],    invalid,     fogtable,    32, FBI,        SYNC,   FIFO)    // 1b8
	REGISTER_ENTRY(fogTable[23],    invalid,     fogtable,    32, FBI,        SYNC,   FIFO)    // 1bc
	//             name             rd handler   wr handler  bits chips     sync?     fifo?
	REGISTER_ENTRY(fogTable[24],    invalid,     fogtable,    32, FBI,        SYNC,   FIFO)    // 1c0
	REGISTER_ENTRY(fogTable[25],    invalid,     fogtable,    32, FBI,        SYNC,   FIFO)    // 1c4
	REGISTER_ENTRY(fogTable[26],    invalid,     fogtable,    32, FBI,        SYNC,   FIFO)    // 1c8
	REGISTER_ENTRY(fogTable[27],    invalid,     fogtable,    32, FBI,        SYNC,   FIFO)    // 1cc
	REGISTER_ENTRY(fogTable[28],    invalid,     fogtable,    32, FBI,        SYNC,   FIFO)    // 1d0
	REGISTER_ENTRY(fogTable[29],    invalid,     fogtable,    32, FBI,        SYNC,   FIFO)    // 1d4
	REGISTER_ENTRY(fogTable[30],    invalid,     fogtable,    32, FBI,        SYNC,   FIFO)    // 1d8
	REGISTER_ENTRY(fogTable[31],    invalid,     fogtable,    32, FBI,        SYNC,   FIFO)    // 1dc
	//             name             rd handler   wr handler  bits chips     sync?     fifo?
	RESERVED_ENTRY_x8                                                                // 1e0-1fc
	//             name             rd handler   wr handler  bits chips     sync?     fifo?
	REGISTER_ENTRY(fbiInit4,        passive,     fbiinit,     28, FBI,      NOSYNC, NOFIFO)    // 200
	REGISTER_ENTRY(vRetrace,        vretrace,    invalid,     12, FBI,          NA,     NA)    // 204
	REGISTER_ENTRY(backPorch,       passive,     video,       24, FBI,      NOSYNC, NOFIFO)    // 208
	REGISTER_ENTRY(videoDimensions, passive,     video,       26, FBI,      NOSYNC, NOFIFO)    // 20c
	REGISTER_ENTRY(fbiInit0,        passive,     fbiinit,     31, FBI,      NOSYNC, NOFIFO)    // 210
	REGISTER_ENTRY(fbiInit1,        passive,     fbiinit,     32, FBI,      NOSYNC, NOFIFO)    // 214
	REGISTER_ENTRY(fbiInit2,        fbiinit2,    fbiinit,     32, FBI,      NOSYNC, NOFIFO)    // 218
	REGISTER_ENTRY(fbiInit3,        passive,     fbiinit,     32, FBI,      NOSYNC, NOFIFO)    // 21c
	//             name             rd handler   wr handler  bits chips     sync?     fifo?
	REGISTER_ENTRY(hSync,           invalid,     video,       26, FBI,      NOSYNC, NOFIFO)    // 220
	REGISTER_ENTRY(vSync,           invalid,     video,       28, FBI,      NOSYNC, NOFIFO)    // 224
	REGISTER_ENTRY(clutData,        invalid,     clut,        30, FBI,      NOSYNC, NOFIFO)    // 228
	REGISTER_ENTRY(dacData,         invalid,     dac,         12, FBI,      NOSYNC, NOFIFO)    // 22c
	REGISTER_ENTRY(maxRgbDelta,     invalid,     unimplemented,24,FBI,      NOSYNC, NOFIFO)    // 230
	RESERVED_ENTRY                                                                             // 234
	RESERVED_ENTRY                                                                             // 238
	RESERVED_ENTRY                                                                             // 23c
	//             name             rd handler   wr handler  bits chips     sync?     fifo?
	RESERVED_ENTRY_x8                                                                          // 240-25c
	RESERVED_ENTRY_x8                                                                          // 260-27c
	RESERVED_ENTRY_x8                                                                          // 280-29c
	RESERVED_ENTRY_x8                                                                          // 2a0-2bc
	RESERVED_ENTRY_x8                                                                          // 2c0-2dc
	RESERVED_ENTRY_x8                                                                          // 2e0-2fc
	//             name             rd handler   wr handler  bits chips     sync?     fifo?
	REGISTER_ENTRY(textureMode,     invalid,     texture,     32, TREX,     NOSYNC,   FIFO)    // 300
	REGISTER_ENTRY(tLOD,            invalid,     texture,     32, TREX,     NOSYNC,   FIFO)    // 304
	REGISTER_ENTRY(tDetail,         invalid,     texture,     17, TREX,     NOSYNC,   FIFO)    // 308
	REGISTER_ENTRY(texBaseAddr,     invalid,     texture,     19, TREX,     NOSYNC,   FIFO)    // 30c
	REGISTER_ENTRY(texBaseAddr_1,   invalid,     texture,     19, TREX,     NOSYNC,   FIFO)    // 310
	REGISTER_ENTRY(texBaseAddr_2,   invalid,     texture,     19, TREX,     NOSYNC,   FIFO)    // 314
	REGISTER_ENTRY(texBaseAddr_3_8, invalid,     texture,     19, TREX,     NOSYNC,   FIFO)    // 318
	REGISTER_ENTRY(trexInit0,       invalid,     passive,     32, TREX,       SYNC,   FIFO)    // 31c
	//             name             rd handler   wr handler  bits chips     sync?     fifo?
	REGISTER_ENTRY(trexInit1,       invalid,     passive,     32, TREX,       SYNC,   FIFO)    // 320
	REGISTER_ENTRY(nccTable0[0],    invalid,     palette,     32, TREX,       SYNC,   FIFO)    // 324
	REGISTER_ENTRY(nccTable0[1],    invalid,     palette,     32, TREX,       SYNC,   FIFO)    // 328
	REGISTER_ENTRY(nccTable0[2],    invalid,     palette,     32, TREX,       SYNC,   FIFO)    // 32c
	REGISTER_ENTRY(nccTable0[3],    invalid,     palette,     32, TREX,       SYNC,   FIFO)    // 330
	REGISTER_ENTRY(nccTable0[4],    invalid,     palette,     32, TREX,       SYNC,   FIFO)    // 334
	REGISTER_ENTRY(nccTable0[5],    invalid,     palette,     32, TREX,       SYNC,   FIFO)    // 338
	REGISTER_ENTRY(nccTable0[6],    invalid,     palette,     32, TREX,       SYNC,   FIFO)    // 33c
	//             name             rd handler   wr handler  bits chips     sync?     fifo?
	REGISTER_ENTRY(nccTable0[7],    invalid,     palette,     32, TREX,       SYNC,   FIFO)    // 340
	REGISTER_ENTRY(nccTable0[8],    invalid,     palette,     32, TREX,       SYNC,   FIFO)    // 344
	REGISTER_ENTRY(nccTable0[9],    invalid,     palette,     32, TREX,       SYNC,   FIFO)    // 348
	REGISTER_ENTRY(nccTable0[10],   invalid,     palette,     32, TREX,       SYNC,   FIFO)    // 34c
	REGISTER_ENTRY(nccTable0[11],   invalid,     palette,     32, TREX,       SYNC,   FIFO)    // 350
	REGISTER_ENTRY(nccTable1[0],    invalid,     palette,     32, TREX,       SYNC,   FIFO)    // 354
	REGISTER_ENTRY(nccTable1[1],    invalid,     palette,     32, TREX,       SYNC,   FIFO)    // 358
	REGISTER_ENTRY(nccTable1[2],    invalid,     palette,     32, TREX,       SYNC,   FIFO)    // 35c
	//             name             rd handler   wr handler  bits chips     sync?     fifo?
	REGISTER_ENTRY(nccTable1[3],    invalid,     palette,     32, TREX,       SYNC,   FIFO)    // 360
	REGISTER_ENTRY(nccTable1[4],    invalid,     palette,     32, TREX,       SYNC,   FIFO)    // 364
	REGISTER_ENTRY(nccTable1[5],    invalid,     palette,     32, TREX,       SYNC,   FIFO)    // 368
	REGISTER_ENTRY(nccTable1[6],    invalid,     palette,     32, TREX,       SYNC,   FIFO)    // 36c
	REGISTER_ENTRY(nccTable1[7],    invalid,     palette,     32, TREX,       SYNC,   FIFO)    // 370
	REGISTER_ENTRY(nccTable1[8],    invalid,     palette,     32, TREX,       SYNC,   FIFO)    // 374
	REGISTER_ENTRY(nccTable1[9],    invalid,     palette,     32, TREX,       SYNC,   FIFO)    // 378
	REGISTER_ENTRY(nccTable1[10],   invalid,     palette,     32, TREX,       SYNC,   FIFO)    // 37c
	//             name             rd handler   wr handler  bits chips     sync?     fifo?
	REGISTER_ENTRY(nccTable1[11],   invalid,     palette,     32, TREX,       SYNC,   FIFO)    // 380
	RESERVED_ENTRY                                                                             // 384
	RESERVED_ENTRY                                                                             // 388
	RESERVED_ENTRY                                                                             // 38c
	RESERVED_ENTRY                                                                             // 390
	RESERVED_ENTRY                                                                             // 394
	RESERVED_ENTRY                                                                             // 398
	RESERVED_ENTRY                                                                             // 39c
	//             name             rd handler   wr handler  bits chips     sync?     fifo?
	RESERVED_ENTRY_x8                                                                          // 3a0-3bc
	RESERVED_ENTRY_x8                                                                          // 3c0-3dc
	RESERVED_ENTRY_x8                                                                          // 3e0-3fc
};<|MERGE_RESOLUTION|>--- conflicted
+++ resolved
@@ -523,18 +523,11 @@
 //  remove - remove the next item from the fifo
 //-------------------------------------------------
 
-<<<<<<< HEAD
-	/* allocate a VBLANK timer */
-	f->vsync_stop_timer = timer_alloc(*this, FUNC(voodoo_device::vblank_off_callback));
-	f->vsync_start_timer = timer_alloc(*this, FUNC(voodoo_device::vblank_on_callback));
-	f->vblank = false;
-=======
 inline u32 memory_fifo::remove()
 {
 	// return invalid data if empty
 	if (m_out == m_in)
 		return 0xffffffff;
->>>>>>> 68a2d05d
 
 	// determine next output
 	s32 next_out = m_out + 1;
@@ -900,15 +893,11 @@
 }
 
 
-<<<<<<< HEAD
-TIMER_CALLBACK_MEMBER( voodoo_device::vblank_on_callback )
-=======
 //-------------------------------------------------
 //  device_start - device startup
 //-------------------------------------------------
 
 void voodoo_1_device::device_start()
->>>>>>> 68a2d05d
 {
 	// resolve configuration-related items
 	generic_voodoo_device::device_start();
@@ -2287,51 +2276,10 @@
 //  ftriangleCMD
 //-------------------------------------------------
 
-<<<<<<< HEAD
-	if (m_tmumem1 != 0)
-		tmu_config |= 0xc0;  // two TMUs
-
-	chipmask = 0x01;
-	attoseconds_per_cycle = ATTOSECONDS_PER_SECOND / freq;
-	trigger = 51324 + index;
-
-	/* build the rasterizer table */
-	std::fill(std::begin(raster_hash), std::end(raster_hash), nullptr);
-	for (const raster_info *info = predef_raster_table; info->callback; info++)
-		add_rasterizer(this, info);
-
-	/* set up the PCI FIFO */
-	pci.fifo.base = pci.fifo_mem;
-	pci.fifo.size = 64*2;
-	pci.fifo.in = pci.fifo.out = 0;
-	pci.stall_state = NOT_STALLED;
-	pci.continue_timer = timer_alloc(*this, FUNC(voodoo_device::stall_cpu_callback));
-
-	/* allocate memory */
-	void *fbmem, *tmumem[2];
-	uint32_t tmumem0 = m_tmumem0;
-	uint32_t tmumem1 = m_tmumem1;
-	if (vd_type <= TYPE_VOODOO_2)
-	{
-		/* separate FB/TMU memory */
-		fbmem = (m_fbmem_alloc = std::make_unique<uint8_t[]>(m_fbmem << 20)).get();
-		tmumem[0] = (m_tmumem_alloc[0] = std::make_unique<uint8_t[]>(m_tmumem0 << 20)).get();
-		tmumem[1] = (m_tmumem1 != 0) ? (m_tmumem_alloc[1] = std::make_unique<uint8_t[]>(m_tmumem1 << 20)).get() : nullptr;
-	}
-	else
-	{
-		/* shared memory */
-		tmumem[0] = tmumem[1] = fbmem = (m_fbmem_alloc = std::make_unique<uint8_t[]>(m_fbmem << 20)).get();
-		tmumem0 = m_fbmem;
-		if (vd_type == TYPE_VOODOO_3)
-			tmumem1 = m_fbmem;
-	}
-=======
 u32 voodoo_1_device::reg_triangle_w(u32 chipmask, u32 regnum, u32 data)
 {
 	return triangle();
 }
->>>>>>> 68a2d05d
 
 
 //-------------------------------------------------
