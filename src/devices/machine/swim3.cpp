// license:BSD-3-Clause
// copyright-holders:Olivier Galibert
/*********************************************************************

    Implementation of the Apple SWIM3 floppy disk controller

*********************************************************************/

#include "emu.h"
#include "swim3.h"

DEFINE_DEVICE_TYPE(SWIM3, swim3_device, "swim3", "Apple SWIM3 (Sander/Wozniak Integrated Machine) version 3 floppy controller")

swim3_device::swim3_device(const machine_config &mconfig, const char *tag, device_t *owner, uint32_t clock) :
	applefdintf_device(mconfig, SWIM3, tag, owner, clock),
	m_irq_cb(*this),
	m_drq_cb(*this)
{
}

void swim3_device::device_start()
{
	applefdintf_device::device_start();

	m_irq_cb.resolve_safe();
	m_drq_cb.resolve_safe();
	m_timer = timer_alloc(0);

	save_item(NAME(m_mode));
	save_item(NAME(m_setup));
	save_item(NAME(m_param));
	save_item(NAME(m_irq));
	save_item(NAME(m_imask));
	save_item(NAME(m_state));
	save_item(NAME(m_step));
	save_item(NAME(m_error));
	save_item(NAME(m_cur_track));
	save_item(NAME(m_cur_sector));
	save_item(NAME(m_cur_format));
	save_item(NAME(m_sect1));
	save_item(NAME(m_xfer));
	save_item(NAME(m_fifo));
	save_item(NAME(m_fifo_pos));
	save_item(NAME(m_drq_write));
}

void swim3_device::device_reset()
{
	applefdintf_device::device_reset();
	m_floppy = nullptr;

	m_cur_live.state = L_IDLE;
	m_cur_live.tm = attotime::never;

	m_mode = 0x00;
	m_setup = 0x00;
	m_param = 0x77;
	m_irq = 0;
	m_imask = 0;
	m_state = S_IDLE;
	m_step = 0;
	m_error = 0;
	m_cur_track = 0;
	m_cur_sector = 0;
	m_cur_format = 0;
	m_sect1 = 0xff;
	m_xfer = 0;

	m_fifo[0] = m_fifo[1] = 0;
	m_fifo_pos = 0;
	m_drq_write = false;

	m_devsel_cb(0);
	m_sel35_cb(true);
	m_hdsel_cb(false);
}

<<<<<<< HEAD
void swim3_device::device_timer(timer_instance const &, device_timer_id, int, void *)
{
}

=======
>>>>>>> adf5af55
void swim3_device::set_floppy(floppy_image_device *floppy)
{
	if(m_floppy == floppy)
		return;

	if(m_floppy)
		m_floppy->setup_index_pulse_cb(floppy_image_device::index_pulse_cb());

	logerror("floppy %s\n", floppy ? floppy->tag() : "-");

	m_floppy = floppy;
	update_phases();
	m_hdsel_cb((m_mode >> 5) & 1);

	if(m_floppy)
		m_floppy->setup_index_pulse_cb(floppy_image_device::index_pulse_cb(&swim3_device::index_callback, this));
}

floppy_image_device *swim3_device::get_floppy() const
{
	return m_floppy;
}

void swim3_device::show_mode() const
{
	logerror("mode%s%s hdsel=%c %c%s %c%c%s\n",
			 m_mode & 0x80 ? " step" : "",
			 m_mode & 0x40 ? " format" : "",
			 m_mode & 0x20 ? '1' : '0',
			 m_mode & 0x10 ? 'w' : 'r',
			 m_mode & 0x08 ? " go" : "",
			 m_mode & 0x04 ? 'b' : '-',
			 m_mode & 0x02 ? 'a' : '-',
			 m_mode & 0x01 ? " irq" : "");

}

u8 swim3_device::read(offs_t offset)
{
	static const char *const names[] = {
		"data", "timer", "error", "param", "phases", "setup", "?6", "handshake",
		"interrupt", "step", "track", "sector", "format", "sect1", "xfer", "imask"
	};

	switch(offset) {
	case 0x2: { // error
		u8 r = m_error;
		m_error = 0;
		return r;
	}

	case 0x3: // param
		return m_param;

	case 0x4: // phases
		return m_phases & 0xf;

	case 0x5: // setup
		return m_setup;

	case 0x6: // mode
		return m_mode;

	case 0x7: { // handshake
		u8 h = 0;
		if(!m_floppy || m_floppy->wpt_r())
			h |= 0x0c;
		logerror("hand %02x\n", h);
		return h;
	};

	case 0x8: {
		u8 res = m_irq;
		m_irq = 0;
		update_irq();
		return res;
	}

	case 0xa:
		return m_cur_track;

	case 0xb:
		return m_cur_sector;

	case 0xc:
		return m_cur_format;

	case 0xd:
		return m_sect1;

	case 0xe:
		return m_xfer;

	case 0xf:
		return m_imask;

	default:
		logerror("read %s\n", names[offset & 15]);
		break;
	}
	return 0xff;
}

void swim3_device::write(offs_t offset, u8 data)
{
	u8 prev_mode = m_mode;

	static const char *const names[] = {
		"data", "timer", "error", "param", "phases", "setup", "mode0", "mode1",
		"?8", "step", "track", "sector", "gap", "sect1", "xfer", "imask"
	};
	switch(offset) {
	case 0x3: // param
		m_param = data;
		logerror("precompensation late=%x early=%x\n", m_param >> 4, m_param & 0xf);
		break;

	case 0x4: { // phases
		m_phases = data | 0xf0;
		update_phases();
		break;
	}

	case 0x5: // setup
		m_setup = data;
		m_sel35_cb((m_setup >> 1) & 1);
		logerror("setup write=%s %s nogcrconv=%s %s %s%s %s\n",
				 m_setup & 0x40 ? "gcr" : "mfm",
				 m_setup & 0x20 ? "ibm" : "apple",
				 m_setup & 0x10 ? "on" : "off",
				 m_setup & 0x08 ? "fclk/2" : "fclk",
				 m_setup & 0x04 ? "gcr" : "mfm",
				 m_setup & 0x02 ? " copy" : "",
				 m_setup & 0x01 ? "wrinvert" : "wrdirect");
		break;

	case 0x6: // mode clear
		m_mode &= ~data;
		show_mode();
		break;

	case 0x7: // mode set
		m_mode |= data;
		show_mode();
		break;

	case 0x9: // step
		logerror("load step %02x\n", data);
		m_step = data;
		break;

	case 0xc:
		m_gap = data;
		break;

	case 0xd:
		m_sect1 = data;
		break;

	case 0xe:
		m_xfer = data;
		break;

	case 0xf:
		m_imask = data;
		logerror("imask%s%s%s%s%s\n",
				 m_imask & 0x10 ? " sense" : " -",
				 m_imask & 0x08 ? " sector" : " -",
				 m_imask & 0x04 ? " id" : " -",
				 m_imask & 0x02 ? " step" : " -",
				 m_imask & 0x01 ? " timer" : " -");
		update_irq();
		break;

	default:
		logerror("write %s, %02x\n", names[offset], data);
		break;
	}

	if((m_mode ^ prev_mode) & 0x06)
		m_devsel_cb((m_mode >> 1) & 3);
	if((m_mode ^ prev_mode) & 0x20)
		m_hdsel_cb((m_mode >> 5) & 1);

	if((m_mode & 0x80) && m_state == S_IDLE) {
		logerror("%s stepping start count=%02x floppy=%s\n", machine().time().to_string(), m_step, m_floppy ? m_floppy->tag() : "-");
		m_state = S_STEP;
		run(false, false);
	}

	if((m_mode & 0x08) && m_state == S_IDLE) {
		logerror("%s read start %s %s s1=%02x xfer=%d floppy=%s\n", machine().time().to_string(), m_setup & 0x04 ? "gcr" : "mfm", m_setup & 0x08 ? "fclk/2" : "fclk", m_sect1, m_xfer, m_floppy ? m_floppy->tag() : "-");
		m_state = S_ID;
		run(false, false);
	}

	if(!(m_mode & 0x88) && m_state != S_IDLE) {
		logerror("%s read/step stopped\n", machine().time().to_string());
		m_drq_write = false;
		live_abort();
		m_state = S_IDLE;
	}
}

void swim3_device::update_irq()
{
	logerror("irq %02x m %02x -> %02x\n", m_irq, m_imask, m_irq & m_imask);
	m_irq_cb((m_irq & m_imask) != 0);
}

void swim3_device::update_drq()
{
	if(m_drq_write)
		m_drq_cb(m_fifo_pos != 2);
	else
		m_drq_cb(m_fifo_pos != 0);
}

void swim3_device::index_callback(floppy_image_device *floppy, int state)
{
	if(state) {
		sync();
		run(false, true);
	}
}
void swim3_device::device_timer(emu_timer &timer, device_timer_id id, int param, void *ptr)
{
	sync();
	run(true, false);
}

void swim3_device::delay(int cycles)
{
	m_timer->adjust(attotime::from_ticks(cycles, clock()));
}

void swim3_device::run(bool timeout, bool index)
{
	for(;;) {
		if(m_cur_live.state != L_IDLE) {
			live_run();
			if(m_cur_live.state != L_IDLE)
				return;
		}

		switch(m_state) {
		case S_IDLE:
			return;

		case S_STEP:
			if(!m_step) {
				m_state = S_STEP_DONE;
				break;
			}

			m_phases ^= 8;
			update_phases();
			m_state = S_STEP_1;
			delay(4);
			break;

		case S_STEP_1:
			if(!timeout)
				return;

			m_phases ^= 8;
			update_phases();
			m_state = S_STEP_0;
			delay(2502);
			break;

		case S_STEP_0:
			if(!timeout)
				return;

			m_step --;
			m_state = S_STEP;
			break;

		case S_STEP_DONE:
			m_state = S_IDLE;
			m_mode &= 0x7f;
			m_irq |= 0x02;
			update_irq();
			break;

		case S_ID:
			live_start(m_setup & 0x04 ? L_GCR_SEARCH_ID : L_MFM_SEARCH_ID);
			return;
		}
	}
}

void swim3_device::checkpoint()
{
	m_cur_live.pll.commit(m_floppy, m_cur_live.tm);
	m_checkpoint_live = m_cur_live;
}

void swim3_device::rollback()
{
	m_cur_live = m_checkpoint_live;
}

void swim3_device::live_delay(int state)
{
	m_cur_live.next_state = state;
	m_timer->adjust(m_cur_live.tm - machine().time());
}

void swim3_device::sync()
{
	if(m_cur_live.state != L_IDLE && !m_cur_live.tm.is_never()) {
		if(m_cur_live.tm > machine().time()) {
			if(0)
				logerror("%s: Rolling back and replaying (%s)\n", machine().time().to_string(), m_cur_live.tm.to_string());
			rollback();
			live_run(machine().time());
			m_cur_live.pll.commit(m_floppy, m_cur_live.tm);
		} else {
			if(0)
				logerror("%s: Committing (%s)\n", machine().time().to_string(), m_cur_live.tm.to_string());
			m_cur_live.pll.commit(m_floppy, m_cur_live.tm);
			if(m_cur_live.next_state != -1) {
				m_cur_live.state = m_cur_live.next_state;
				m_cur_live.next_state = -1;
			}
			if(m_cur_live.state == L_IDLE) {
				m_cur_live.pll.stop_writing(m_floppy, m_cur_live.tm);
				m_cur_live.tm = attotime::never;
			}
		}
		m_cur_live.next_state = -1;
		checkpoint();
	}
}


void swim3_device::live_abort()
{
	if(!m_cur_live.tm.is_never() && m_cur_live.tm > machine().time()) {
		rollback();
		live_run(machine().time());
	}

	m_cur_live.pll.stop_writing(m_floppy, m_cur_live.tm);
	m_cur_live.tm = attotime::never;
	m_cur_live.state = L_IDLE;
	m_cur_live.next_state = -1;
}

bool swim3_device::read_one_bit(const attotime &limit)
{
	int bit = m_cur_live.pll.get_next_bit(m_cur_live.tm, m_floppy, limit);
	if(bit < 0)
		return true;
	m_cur_live.shift_reg = (m_cur_live.shift_reg << 1) | bit;
	m_cur_live.bit_counter++;
	if(m_cur_live.data_separator_phase) {
		m_cur_live.data_reg = (m_cur_live.data_reg << 1) | bit;
		if((m_cur_live.crc ^ (bit ? 0x8000 : 0x0000)) & 0x8000)
			m_cur_live.crc = (m_cur_live.crc << 1) ^ 0x1021;
		else
			m_cur_live.crc = m_cur_live.crc << 1;
	}
	m_cur_live.data_separator_phase = !m_cur_live.data_separator_phase;
	return false;
}

bool swim3_device::write_one_bit(const attotime &limit)
{
	bool bit = m_cur_live.shift_reg & 0x8000;
	if(m_cur_live.pll.write_next_bit(bit, m_cur_live.tm, m_floppy, limit))
		return true;
	if(m_cur_live.bit_counter & 1) {
		if((m_cur_live.crc ^ (bit ? 0x8000 : 0x0000)) & 0x8000)
			m_cur_live.crc = (m_cur_live.crc << 1) ^ 0x1021;
		else
			m_cur_live.crc = m_cur_live.crc << 1;
	}
	m_cur_live.shift_reg = m_cur_live.shift_reg << 1;
	m_cur_live.bit_counter--;
	return false;
}


void swim3_device::live_start(int state, bool start_writing)
{
	m_cur_live.tm = machine().time();
	m_cur_live.state = state;
	m_cur_live.next_state = -1;
	m_cur_live.shift_reg = 0;
	m_cur_live.crc = 0xffff;
	m_cur_live.bit_counter = 0;
	m_cur_live.data_separator_phase = false;
	m_cur_live.data_reg = 0;

	static const int cycles_per_cell[4] = { 16, 31, 31, 63 };
	m_cur_live.pll.reset(m_cur_live.tm);
	m_cur_live.pll.set_clock(attotime::from_ticks(cycles_per_cell[(m_setup >> 2) & 3], clock()));
	if(start_writing)
		m_cur_live.pll.start_writing(machine().time());

	logerror("PLL %s clock %s\n", start_writing ? "write" : "read", attotime::from_ticks(cycles_per_cell[(m_setup >> 2) & 3], clock()).to_string());

	m_checkpoint_live = m_cur_live;

	live_run();
}

u8 swim3_device::dma_r()
{
	if(m_fifo_pos == 0) {
		m_error |= 0x04;
		live_abort();
		m_state = S_IDLE;
		return 0;
	}
	u8 r = m_fifo[0];
	m_fifo[0] = m_fifo[1];
	m_fifo_pos--;
	update_drq();
	return r;
}

void swim3_device::fifo_push(u8 data)
{
	if(m_fifo_pos == 2) {
		m_error |= 0x01;
		live_abort();
		m_state = S_IDLE;
	} else {
		m_fifo[m_fifo_pos++] = data;
		update_drq();
	}
}

void swim3_device::live_run(attotime limit)
{
	if(m_cur_live.state == L_IDLE || m_cur_live.next_state != -1)
		return;

	if(limit == attotime::never) {
		if(m_floppy)
			limit = m_floppy->time_next_index();
		if(limit == attotime::never) {
			// Happens when there's no disk or if the swim3 is not
			// connected to a drive, hence no index pulse. Force a
			// sync from time to time in that case, so that the main
			// cpu timeout isn't too painful.  Avoids looping into
			// infinity looking for data too.

			limit = machine().time() + attotime::from_msec(1);
			m_timer->adjust(attotime::from_msec(1));
		}
	}

	for(;;) {
		switch(m_cur_live.state) {
		case L_MFM_SEARCH_ID:
			if(read_one_bit(limit))
				return;

			if((m_cur_live.bit_counter & 1) != (m_cur_live.shift_reg & 1)) {
				if(m_cur_live.bit_counter < 64) {
					m_cur_live.bit_counter = 0;
					m_cur_live.data_separator_phase = false;
				} else {
					m_cur_live.bit_counter = 1;
					m_cur_live.state = L_MFM_SCAN_ID;
					break;
				}
			}
			if(!(m_cur_live.bit_counter & 1))
				m_cur_live.crc = 0xffff;

			//          logerror("pre counter %02d sr %04x data %02x crc %04x\n", m_cur_live.bit_counter, m_cur_live.shift_reg, m_cur_live.data_reg, m_cur_live.crc);
			break;

		case L_MFM_SCAN_ID:
			if(read_one_bit(limit))
				return;
			if((m_cur_live.bit_counter == 16 || m_cur_live.bit_counter == 32 || m_cur_live.bit_counter == 48) && m_cur_live.shift_reg != 0x4489) {
				m_cur_live.bit_counter = 0;
				m_cur_live.state = L_MFM_SEARCH_ID;
				break;
			}
			if(m_cur_live.bit_counter == 64 && m_cur_live.shift_reg != 0x5554) { // fe
				m_cur_live.bit_counter = 0;
				m_cur_live.state = L_MFM_SEARCH_ID;
				break;
			}

			if(m_cur_live.bit_counter == 64) {
				m_cur_live.bit_counter = 0;
				live_delay(L_MFM_READ_ID);
				return;
			}

			//          logerror("post counter %02d sr %04x data %02x crc %04x\n", m_cur_live.bit_counter, m_cur_live.shift_reg, m_cur_live.data_reg, m_cur_live.crc);
			break;

		case L_MFM_READ_ID:
			if(!m_cur_live.bit_counter)
				m_cur_sector &= 0x7f;

			if(read_one_bit(limit))
				return;

			if(!(m_cur_live.bit_counter & 0xf)) {
				live_delay(L_MFM_READ_ID_BYTE);
				return;
			}
			break;

		case L_MFM_READ_ID_BYTE:
			m_cur_live.state = L_MFM_READ_ID;
			switch(m_cur_live.bit_counter >> 4) {
			case 1:
				m_cur_track = m_cur_live.data_reg & 0x7f;
				break;
			case 2:
				m_cur_track |= (m_cur_live.data_reg & 1) << 7;
				break;
			case 3:
				m_cur_sector = m_cur_live.data_reg & 0x3f;
				break;
			case 4:
				m_cur_format = m_cur_live.data_reg;
				break;
			case 6:
				m_cur_live.bit_counter = 0;
				m_cur_live.state = L_MFM_SEARCH_ID;
				if(m_cur_live.crc == 0) {
					logerror("sector id found, track=%02d head=%d sector=%02d\n", m_cur_track & 0x7f, m_cur_track >> 7, m_cur_sector & 0x3f);
					m_cur_sector |= 0x80;
					m_irq |= 0x04;
					update_irq();
					if(!(m_sect1 & 0x80) && ((m_sect1 & 0x40) || (m_sect1 & 0x3f) == (m_cur_sector & 0x3f))) {
						logerror("sector matches, reading data\n");
						m_cur_live.state = L_MFM_SEARCH_DATA;
					}
				} else {
					checkpoint();
					m_error |= 0x40;
					live_abort();
					m_state = S_IDLE;
					return;
				}
				checkpoint();
				break;
			}
			break;

		case L_MFM_SEARCH_DATA:
			if(read_one_bit(limit))
				return;

			if((m_cur_live.bit_counter & 1) != (m_cur_live.shift_reg & 1)) {
				if(m_cur_live.bit_counter < 64) {
					m_cur_live.bit_counter = 0;
					m_cur_live.data_separator_phase = false;
				} else {
					m_cur_live.bit_counter = 1;
					m_cur_live.state = L_MFM_SCAN_DATA;
					break;
				}
			}
			if(!(m_cur_live.bit_counter & 1))
				m_cur_live.crc = 0xffff;

			//          logerror("pre counter %02d sr %04x data %02x crc %04x\n", m_cur_live.bit_counter, m_cur_live.shift_reg, m_cur_live.data_reg, m_cur_live.crc);
			break;

		case L_MFM_SCAN_DATA:
			if(read_one_bit(limit))
				return;
			if((m_cur_live.bit_counter == 16 || m_cur_live.bit_counter == 32 || m_cur_live.bit_counter == 48) && m_cur_live.shift_reg != 0x4489) {
				m_cur_live.bit_counter = 0;
				m_cur_live.state = L_MFM_SEARCH_DATA;
				break;
			}

			if(m_cur_live.bit_counter == 64 && m_cur_live.shift_reg != 0x5545) { // fb
				m_cur_live.bit_counter = 0;
				m_cur_live.state = L_MFM_SEARCH_DATA;
				break;
			}

			if(m_cur_live.bit_counter == 64) {
				m_cur_live.bit_counter = 0;
				live_delay(L_MFM_READ_DATA);
				return;
			}

			//          logerror("post counter %02d sr %04x data %02x crc %04x\n", m_cur_live.bit_counter, m_cur_live.shift_reg, m_cur_live.data_reg, m_cur_live.crc);
			break;

		case L_MFM_READ_DATA:
			if(!m_cur_live.bit_counter)
				m_cur_sector &= 0x7f;

			if(read_one_bit(limit))
				return;

			if(!(m_cur_live.bit_counter & 0xf)) {
				live_delay(L_MFM_READ_DATA_BYTE);
				return;
			}
			break;

		case L_MFM_READ_DATA_BYTE:
			m_cur_live.state = L_MFM_READ_DATA;

			if(m_cur_live.bit_counter <= 512*16) {
				fifo_push(m_cur_live.data_reg);
				if(m_error)
					return;
			}

			if(m_cur_live.bit_counter == 514*16) {
				if(m_cur_live.crc == 0) {
					logerror("sector read done, crc ok\n");
					m_xfer --;
					if(m_xfer == 0) {
						m_irq |= 0x08;
						m_mode &= ~8;
						live_abort();
						m_state = S_IDLE;
						update_irq();
						return;
					}

					m_cur_live.state = L_MFM_SEARCH_DATA;

				} else {
					checkpoint();
					m_error |= 0x80;
					m_mode &= ~8;
					live_abort();
					m_state = S_IDLE;
					return;
				}
				checkpoint();
				break;
			}
			break;

		case L_GCR_SEARCH_ID:
			logerror("gcr search id\n");
			exit(0);
		}
	}
}<|MERGE_RESOLUTION|>--- conflicted
+++ resolved
@@ -75,13 +75,6 @@
 	m_hdsel_cb(false);
 }
 
-<<<<<<< HEAD
-void swim3_device::device_timer(timer_instance const &, device_timer_id, int, void *)
-{
-}
-
-=======
->>>>>>> adf5af55
 void swim3_device::set_floppy(floppy_image_device *floppy)
 {
 	if(m_floppy == floppy)
