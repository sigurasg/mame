--- conflicted
+++ resolved
@@ -312,14 +312,7 @@
 
 	/* video hardware */
 	screen_device &screen(SCREEN(config, "screen", SCREEN_TYPE_RASTER));
-<<<<<<< HEAD
-	screen.set_refresh_hz(60);
-	screen.set_vblank_time(subseconds::from_usec(0));
-	screen.set_size(36*8, 28*8);
-	screen.set_visarea(0*8, 36*8-1, 0*8, 28*8-1);
-=======
 	screen.set_raw(MASTER_CLOCK / 3, 384, 0, 288, 264, 0, 224); // unknown, single XTAL on PCB & 288x224 suggests 60.606060 Hz like Galaxian HW
->>>>>>> 1f192de4
 	screen.set_screen_update(FUNC(wiping_state::screen_update));
 	screen.set_palette(m_palette);
 
