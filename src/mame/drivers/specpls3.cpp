--- conflicted
+++ resolved
@@ -371,18 +371,11 @@
 	device.option_add("3ssdd", FLOPPY_3_SSDD);
 }
 
-<<<<<<< HEAD
-bool specpls3_state::is_contended(offs_t offset) {
-	u8 bank = m_bank_ram[3]->entry();
-	return spectrum_state::is_contended(offset)
-		|| ((offset >= 0xc000 && offset <= 0xffff) && (bank & 4)); // Memory banks 4,5,6 and 7 are contended
-=======
 bool specpls3_state::is_contended(offs_t offset)
 {
 	u8 bank = m_bank_ram[3]->entry();
 	return spectrum_state::is_contended(offset)
 		|| ((offset >= 0xc000 && offset <= 0xffff) && (bank & 4)); // Memory banks 4, 5, 6 and 7 are contended
->>>>>>> ea3adb9a
 }
 
 /* F4 Character Displayer */
