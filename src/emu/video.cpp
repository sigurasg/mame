--- conflicted
+++ resolved
@@ -1001,17 +1001,6 @@
 	}
 }
 
-<<<<<<< HEAD
-=======
-	// if we're past the "time-to-execute" requested, signal an exit
-	if (m_seconds_to_run != 0 && emutime.seconds() >= m_seconds_to_run)
-	{
-		// create a final screenshot
-		emu_file file(machine().options().snapshot_directory(), OPEN_FLAG_WRITE | OPEN_FLAG_CREATE | OPEN_FLAG_CREATE_PATHS);
-		std::error_condition filerr = file.open(machine().basename() + PATH_SEPARATOR "final.png");
-		if (!filerr)
-			save_snapshot(nullptr, file);
->>>>>>> a99d2f32
 
 //-------------------------------------------------
 //  save_final_snapshot - creates a final
@@ -1023,8 +1012,8 @@
 {
 	// create a final screenshot
 	emu_file file(machine().options().snapshot_directory(), OPEN_FLAG_WRITE | OPEN_FLAG_CREATE | OPEN_FLAG_CREATE_PATHS);
-	osd_file::error filerr = file.open(machine().basename() + PATH_SEPARATOR "final.png");
-	if (filerr == osd_file::error::NONE)
+	std::error_condition filerr = file.open(machine().basename() + PATH_SEPARATOR "final.png");
+	if (!filerr)
 		save_snapshot(nullptr, file);
 }
 
